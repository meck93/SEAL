// Copyright (c) Microsoft Corporation. All rights reserved.
// Licensed under the MIT license.

// STD
#include <algorithm>
#include <iterator>

// SEALNet
#include "sealnet/keygenerator_wrapper.h"
#include "sealnet/stdafx.h"
#include "sealnet/utilities.h"

// SEAL
#include "seal/keygenerator.h"
#include "seal/util/common.h"

using namespace std;
using namespace seal;
using namespace sealnet;
using namespace seal::util;

struct seal::KeyGenerator::KeyGeneratorPrivateHelper
{
    static RelinKeys relin_keys(KeyGenerator *keygen, bool save_seed)
    {
        return keygen->relin_keys(size_t(1), save_seed);
    }

    static GaloisKeys galois_keys(KeyGenerator *keygen, const vector<uint64_t> &galois_elts, bool save_seed)
    {
        return keygen->galois_keys(galois_elts, save_seed);
    }

    static vector<uint64_t> galois_elts_from_steps(KeyGenerator *keygen, const vector<int> &steps)
    {
        return keygen->galois_elts_from_steps(steps);
    }

    static vector<uint64_t> galois_elts_all(KeyGenerator *keygen)
    {
        return keygen->galois_elts_all();
    }

    static bool using_keyswitching(const KeyGenerator &keygen)
    {
        return keygen.context_->using_keyswitching();
    }
};

SEALMETHOD KeyGenerator_Create1(void *sealContext, void **key_generator)
{
    const auto &sharedctx = SharedContextFromVoid(sealContext);
    IfNullRet(sharedctx.get(), E_POINTER);
    IfNullRet(key_generator, E_POINTER);

    try
    {
        KeyGenerator *keygen = new KeyGenerator(sharedctx);
        *key_generator = keygen;
        return S_OK;
    }
    catch (const invalid_argument &)
    {
        return E_INVALIDARG;
    }
}

SEALMETHOD KeyGenerator_Create2(void *sealContext, void *secret_key, void **key_generator)
{
    const auto &sharedctx = SharedContextFromVoid(sealContext);
    IfNullRet(sharedctx.get(), E_POINTER);
    SecretKey *secret_key_ptr = FromVoid<SecretKey>(secret_key);
    IfNullRet(secret_key_ptr, E_POINTER);
    IfNullRet(key_generator, E_POINTER);

    try
    {
        KeyGenerator *keygen = new KeyGenerator(sharedctx, *secret_key_ptr);
        *key_generator = keygen;
        return S_OK;
    }
    catch (const invalid_argument &)
    {
        return E_INVALIDARG;
    }
}

<<<<<<< HEAD
SEALMETHOD KeyGenerator_Create3(void *sealContext, void *secret_key, void *public_key, void **key_generator)
{
    const auto &sharedctx = SharedContextFromVoid(sealContext);
    IfNullRet(sharedctx.get(), E_POINTER);
    SecretKey *secret_key_ptr = FromVoid<SecretKey>(secret_key);
    IfNullRet(secret_key_ptr, E_POINTER);
    PublicKey *public_key_ptr = FromVoid<PublicKey>(public_key);
    IfNullRet(public_key_ptr, E_POINTER);
    IfNullRet(key_generator, E_POINTER);

    try
    {
        KeyGenerator *keygen = new KeyGenerator(sharedctx, *secret_key_ptr, *public_key_ptr);
        *key_generator = keygen;
        return S_OK;
    }
    catch (const invalid_argument &)
    {
        return E_INVALIDARG;
    }
}

SEALMETHOD KeyGenerator_Destroy(void *thisptr)
=======
SEALNETNATIVE HRESULT SEALCALL KeyGenerator_Destroy(void *thisptr)
>>>>>>> 120f652a
{
    KeyGenerator *keygen = FromVoid<KeyGenerator>(thisptr);
    IfNullRet(keygen, E_POINTER);

    delete keygen;
    return S_OK;
}

SEALMETHOD KeyGenerator_RelinKeys(void *thisptr, bool save_seed, void **relin_keys)
{
    KeyGenerator *keygen = FromVoid<KeyGenerator>(thisptr);
    IfNullRet(keygen, E_POINTER);
    IfNullRet(relin_keys, E_POINTER);

    try
    {
        RelinKeys *relinKeys = new RelinKeys(KeyGenerator::KeyGeneratorPrivateHelper::relin_keys(keygen, save_seed));
        *relin_keys = relinKeys;
        return S_OK;
    }
    catch (const invalid_argument &)
    {
        return E_INVALIDARG;
    }
    catch (const logic_error &)
    {
        return COR_E_INVALIDOPERATION;
    }
}

SEALMETHOD KeyGenerator_GaloisKeysFromElts(
    void *thisptr, uint64_t count, uint64_t *galois_elts, bool save_seed, void **galois_keys)
{
    KeyGenerator *keygen = FromVoid<KeyGenerator>(thisptr);
    IfNullRet(keygen, E_POINTER);
    IfNullRet(galois_elts, E_POINTER);
    IfNullRet(galois_keys, E_POINTER);

    vector<uint64_t> galois_elts_vec;
    copy_n(galois_elts, count, back_inserter(galois_elts_vec));

    try
    {
        GaloisKeys *keys =
            new GaloisKeys(KeyGenerator::KeyGeneratorPrivateHelper::galois_keys(keygen, galois_elts_vec, save_seed));
        *galois_keys = keys;
        return S_OK;
    }
    catch (const invalid_argument &)
    {
        return E_INVALIDARG;
    }
    catch (const logic_error &)
    {
        return COR_E_INVALIDOPERATION;
    }
}

SEALMETHOD KeyGenerator_GaloisKeysFromSteps(
    void *thisptr, uint64_t count, int *steps, bool save_seed, void **galois_keys)
{
    KeyGenerator *keygen = FromVoid<KeyGenerator>(thisptr);
    IfNullRet(keygen, E_POINTER);
    IfNullRet(steps, E_POINTER);
    IfNullRet(galois_keys, E_POINTER);

    vector<int> steps_vec;
    copy_n(steps, count, back_inserter(steps_vec));
    vector<uint64_t> galois_elts_vec;

    try
    {
        galois_elts_vec = KeyGenerator::KeyGeneratorPrivateHelper::galois_elts_from_steps(keygen, steps_vec);
        GaloisKeys *keys =
            new GaloisKeys(KeyGenerator::KeyGeneratorPrivateHelper::galois_keys(keygen, galois_elts_vec, save_seed));
        *galois_keys = keys;
        return S_OK;
    }
    catch (const invalid_argument &)
    {
        return E_INVALIDARG;
    }
    catch (const logic_error &)
    {
        return COR_E_INVALIDOPERATION;
    }
}

SEALMETHOD KeyGenerator_GaloisKeysAll(void *thisptr, bool save_seed, void **galois_keys)
{
    KeyGenerator *keygen = FromVoid<KeyGenerator>(thisptr);
    IfNullRet(keygen, E_POINTER);
    IfNullRet(galois_keys, E_POINTER);

    vector<uint64_t> galois_elts_vec = KeyGenerator::KeyGeneratorPrivateHelper::galois_elts_all(keygen);

    try
    {
        GaloisKeys *keys =
            new GaloisKeys(KeyGenerator::KeyGeneratorPrivateHelper::galois_keys(keygen, galois_elts_vec, save_seed));
        *galois_keys = keys;
        return S_OK;
    }
    catch (const invalid_argument &)
    {
        return E_INVALIDARG;
    }
    catch (const logic_error &)
    {
        return COR_E_INVALIDOPERATION;
    }
}

SEALMETHOD KeyGenerator_PublicKey(void *thisptr, void **public_key)
{
    KeyGenerator *keygen = FromVoid<KeyGenerator>(thisptr);
    IfNullRet(keygen, E_POINTER);
    IfNullRet(public_key, E_POINTER);

    PublicKey *key = new PublicKey(keygen->public_key());
    *public_key = key;
    return S_OK;
}

SEALMETHOD KeyGenerator_SecretKey(void *thisptr, void **secret_key)
{
    KeyGenerator *keygen = FromVoid<KeyGenerator>(thisptr);
    IfNullRet(keygen, E_POINTER);
    IfNullRet(secret_key, E_POINTER);

    SecretKey *key = new SecretKey(keygen->secret_key());
    *secret_key = key;
    return S_OK;
}

SEALMETHOD KeyGenerator_ContextUsingKeyswitching(void *thisptr, bool *using_keyswitching)
{
    KeyGenerator *keygen = FromVoid<KeyGenerator>(thisptr);
    IfNullRet(keygen, E_POINTER);
    IfNullRet(using_keyswitching, E_POINTER);

    *using_keyswitching = KeyGenerator::KeyGeneratorPrivateHelper::using_keyswitching(*keygen);
    return S_OK;
}<|MERGE_RESOLUTION|>--- conflicted
+++ resolved
@@ -85,33 +85,7 @@
     }
 }
 
-<<<<<<< HEAD
-SEALMETHOD KeyGenerator_Create3(void *sealContext, void *secret_key, void *public_key, void **key_generator)
-{
-    const auto &sharedctx = SharedContextFromVoid(sealContext);
-    IfNullRet(sharedctx.get(), E_POINTER);
-    SecretKey *secret_key_ptr = FromVoid<SecretKey>(secret_key);
-    IfNullRet(secret_key_ptr, E_POINTER);
-    PublicKey *public_key_ptr = FromVoid<PublicKey>(public_key);
-    IfNullRet(public_key_ptr, E_POINTER);
-    IfNullRet(key_generator, E_POINTER);
-
-    try
-    {
-        KeyGenerator *keygen = new KeyGenerator(sharedctx, *secret_key_ptr, *public_key_ptr);
-        *key_generator = keygen;
-        return S_OK;
-    }
-    catch (const invalid_argument &)
-    {
-        return E_INVALIDARG;
-    }
-}
-
 SEALMETHOD KeyGenerator_Destroy(void *thisptr)
-=======
-SEALNETNATIVE HRESULT SEALCALL KeyGenerator_Destroy(void *thisptr)
->>>>>>> 120f652a
 {
     KeyGenerator *keygen = FromVoid<KeyGenerator>(thisptr);
     IfNullRet(keygen, E_POINTER);

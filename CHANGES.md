# List of Changes

<<<<<<< HEAD
## Version 3.6.0

### API Changes

- Added const overloads of `IntArray::begin` and `IntArray::end`.
- Added `std::hash` implementation for `EncryptionParameters` (in addition to `parms_id_type`) so it is possible to create e.g. `std::unordered_map` of `EncryptionParameters`.
- Added overloads to `Evaluator::add_plain*`, `Evaluator::sub_plain*`, and `Evaluator::multiply_plain*` for plaintext-plaintext computations.
Most users should probably avoid this functionality; usually it's much more efficient to perform plaintext computations on raw data before encoding. 
However, since CKKS encoding can be slow, there are a situations where it can be advantageous to instead operate on `Plaintext` objects.
- Removed `BatchEncoder` API for encoding and decoding `Plaintext` objects inplace.
This is because a `Plaintext` object with slot-data written into the coefficients is (confusingly) not valid to be used for encryption or unencrypted arithmetic.
- Added API to `UniformRandomGeneratorFactory` to find whether the factory uses a default seed (absolutely only for debugging purposes!), and to retrieve that seed.

### Other

- Moved all files related to pkg-config to `pkgconfig/` subdirectory.

### Bug Fixes

- Fixed a bug where setting a PRNG factory to use a constant seed did actually not result in deterministic ciphertexts or public keys.
The problem was that the specified PRNG factory was not used to create a PRNG, but instead a fresh (secure) PRNG was always created instead.
- Fixed a bug where the `parms_id` of a `Plaintext` was not cleared correctly before resizing in `Decryptor::bfv_decrypt`.
As a result, a plaintext in NTT form could not be used as the destination for decrypting a BFV ciphertext.

## Version 3.5.5

### New Features
=======
## Version 3.5.6

### Bug fixes

- Fixed a bug where setting a PRNG factory to use a constant seed did actually not result in determistic ciphertexts of public keys. The problem was that the specified PRNG factory was not used to create a PRNG, but instead a fresh (secure) PRNG was always created and used.
- Fixed a bug where the `parms_id` of a `Plaintext` was not cleared correctly before resizing in `Decryptor::bfv_decrypt`. As a result, a plaintext in NTT form could not be used as the destination for decrypting a BFV ciphertext.

### Other

- Merged pull request [(Issue 190)](https://github.com/microsoft/SEAL/pull/190) to replace global statics with function-local statics to avoid creating these objects unless they are actually used.

## Version 3.5.5

### Hotfix - 7/6/2020

- Fixed [(Issue 188)](https://github.com/microsoft/SEAL/issues/188).

### New features
>>>>>>> f5c69a11

- Added a struct `seal::util::MultiplyUIntModOperand` in [native/src/seal/util/uintarithsmallmod.h](native/src/seal/util/uintarithsmallmod.h).
This struct handles precomputation data for Barrett style modular multiplication.
- Added new overloads for modular arithmetic in [native/src/seal/util/uintarithsmallmod.h](native/src/seal/util/uintarithsmallmod.h) where one operand is replaced by a `MultiplyUIntModOperand` instance for improved performance when the same operand is used repeatedly.
- Changed the name of `seal::util::barrett_reduce_63` to `seal::util::barrett_reduce_64`; the name was misleading and only referred to the size of the modulus.
- Added `seal::util::StrideIter` in [native/src/seal/util/iterator.h](native/src/seal/util/iterator.h).
- Added macros `SEAL_ALLOCATE_GET_PTR_ITER` and `SEAL_ALLOCATE_GET_STRIDE_ITER` in [native/src/seal/util/defines.h](native/src/seal/util/defines.h).

### Other

- Significant performance improvements from merging pull request [(PR 185)](https://github.com/microsoft/SEAL/pull/185) and implementing other improvements of the same style (see above).
- Removed a lot of old and unused code.

## Version 3.5.4

### Bug Fixes

- `std::void_t` was introduced only in C++17; switched to using a custom implementation [(Issue 180)](https://github.com/microsoft/SEAL/issues/180).
- Fixed two independent bugs in `native/src/CMakeConfig.cmd`: The first prevented SEAL to be built in a directory with spaces in the path due to missing quotation marks. Another issue caused MSVC to fail when building SEAL for multiple architectures.
- `RNSBase::decompose_array` had incorrect semantics that caused `Evaluator::multiply_plain_normal` and `Evaluator::transform_to_ntt_inplace` (for `Plaintext`) to behave incorrectly for some plaintexts.

### Other

- Added pkg-config support [(PR 181)](https://github.com/microsoft/SEAL/pull/181).
- `seal::util::PtrIter<T *>` now dereferences correctly to `T &` instead of `T *`.
This results in simpler code, where inside `SEAL_ITERATE` lambda functions dereferences of `seal::util::PtrIter<T *>` do not need to be dereferenced a second time, as was particularly common when iterating over `ModulusIter` and `NTTTablesIter` types.
- `seal::util::IterTuple` now dereferences to an `std::tuple` of dereferences of its component iterators, so it is no longer possible to directly pass a dereferenced `seal::util::IterTuple` to an inner lambda function in nested `SEAL_ITERATE` calls.
Instead, the outer lambda function parameter should be wrapped inside another call to `seal::util::iter` before passed on to the inner `SEAL_ITERATE` to produce an appropriate `seal::util::IterTuple`.

## Version 3.5.3

### Bug Fixes

- Fixed a bug in `seal::util::IterTuple<...>` where a part of the `value_type` was constructed incorrectly.
- Fixed a bug in `Evaluator::mod_switch_drop_to_next` that caused non-inplace modulus switching to fail [(Issue 179)](https://github.com/microsoft/SEAL/issues/179). Thanks s0l0ist!

## Version 3.5.2

### Bug Fixes

- Merged pull request [PR 178](https://github.com/microsoft/SEAL/pull/178) to fix a lambda capture issue when building on GCC 7.5.
- Fixed issue where SEAL.vcxproj could not be compiled with MSBuild outside the solution [(Issue 171)](https://github.com/microsoft/SEAL/issues/171).
- SEAL 3.5.1 required CMake 3.13 instead of 3.12; this has now been fixed and 3.12 works again [(Issue 167)](https://github.com/microsoft/SEAL/issues/167).
- Fixed issue in NuSpec file that made local NuGet package generation fail.
- Fixed issue in NuSpec where XML documentation was not included into the package.

### New Features

- Huge improvements to SEAL iterators, including `seal::util::iter` and `seal::util::reverse_iter` functions that can create any type of iterator from appropriate parameters.
- Added `seal::util::SeqIter<T>` iterator for iterating a sequence of numbers for convenient iteration indexing.
- Switched functions in `seal/util/polyarithsmallmod.*` to use iterators; this is to reduce the layers of iteration in higher level code.
- Added macro `SEAL_ITERATE` that should be used instead of `for_each_n`.

### Other

- Added note in [README.md](README.md) about known performance issues when compiling with GNU G++ compared to Clang++ [(Issue 173)](https://github.com/microsoft/SEAL/issues/173).
- Merged pull requests that improve the performance of keyswitching [(PR #177)](https://github.com/microsoft/SEAL/pull/177) and rescale [(PR #176)](https://github.com/microsoft/SEAL/pull/176) in CKKS.

## Version 3.5.1

Changed version to 3.5.1. The two hotfixes below are included.

## Version 3.5.0

### Hotfix - 4/30/2020

- Fixed a critical bug [(Issue 166)](https://github.com/microsoft/SEAL/issues/166) in `Evaluator::multiply_plain_inplace`. Thanks s0l0ist!

### Hotfix - 4/29/2020

- Switched to using Microsoft GSL v3.0.1 and fixed minor GSL related issues in `CMakeLists.txt`.
- Fixed some typos in [README.md](README.md).
- Fixes bugs in ADO pipelines files.

### New Features

- Microsoft SEAL officially supports Android (Xamarin.Android) on ARM64.
- Microsoft SEAL is a CMake project (UNIX-like systems only):
  - There is now a top-level `CMakeLists.txt` that builds all native components.
  - The following CMake targets are created: `SEAL::seal` (static library), `SEAL::seal_shared` (shared library; optional), `SEAL::sealc` (C export library; optional).
  - Examples and unit tests are built if enabled through CMake (see [README.md](README.md)).
  - ZLIB is downloaded and compiled by CMake and automatically included in the library.
  - Microsoft GSL is downloaded by CMake. Its header files are copied to `native/src/gsl` and installed with Microsoft SEAL.
  - Google Test is downloaded and compiled by CMake.
- Improved serialization:
  - `Serialization::SEALHeader` layout has been changed. SEAL 3.4 objects can still be loaded by SEAL 3.5, and the headers are automatically converted to SEAL 3.5 format.
  - `Serialization::SEALHeader` captures version number information.
  - Added examples for serialization.
  - The seeded versions of `Encryptor`'s symmetric-key encryption and `KeyGenerator`'s `RelinKeys` and `GaloisKeys` generation now output `Serializable` objects. See more details in *API Changes* below.

#### For Library Developers and Contributors

We have created a set of C++ iterators that easily allows looping over polynomials in a ciphertext, over RNS components in a polynomial, and over coefficients in an RNS component.
There are also a few other iterators that can come in handy.
Currently `Evaluator` fully utilizes these, and in the future the rest of the library will as well.
The iterators are primarily intended to be used with `std::for_each_n` to simplify existing code and help with code correctness.
Please see [native/src/seal/util/iterator.h](native/src/seal/util/iterator.h) for guidance on how to use these.

We have also completely rewritten the RNS tools that were previously in the `util::BaseConverter` class.
This functionality is now split between two classes: `util::BaseConverter` whose sole purpose is to perform the `FastBConv` computation of [[BEHZ16]](https://eprint.iacr.org/2016/510) and `util::RNSTool` that handles almost everything else.
RNS bases are now represented by the new `util::RNSBase` class.

### API Changes

The following changes are explained in C++ syntax and are introduced to .NET wrappers similarly:

- New generic class `Serializable` wraps `Ciphertext`, `RelinKeys`, and `GaloisKeys` objects to provide a more flexible approach to the functionality provided in release 3.4 by `KeyGenerator::[relin|galois]_keys_save` and `Encryptor::encrypt_[zero_]symmetric_save` functions.
Specifically, these functions have been removed and replaced with overloads of `KeyGenerator::[relin|galois]_keys` and `Encryptor::encrypt_[zero_]symmetric` that return `Serializable` objects.
The `KeyGenerator::[relin|galois]_keys` methods in release 3.4 are renamed to `KeyGenerator::[relin|galois]_keys_local`.
The `Serializable` objects cannot be used directly by the API, and are only intended to be serialized, which activates the compression functionalities introduced earlier in release 3.4.
- `SmallModulus` class is renamed to `Modulus`, and is relocated to [native/src/seal/modulus.h](native/src/seal/modulus.h).
- `*coeff_mod_count*` methods are renamed to `*coeff_modulus_size*`, which applies to many classes.
- `parameter_error_name` and `parameter_error_message` methods are added to `EncryptionParameterQualifiers` and `SEALContext` classes to explain why an `EncryptionParameters` object is invalid.
- The data members and layout of `Serialization::SEALHeader` have changed.

The following changes are specific to C++:

- New bounds in [native/src/seal/util/defines.h](native/src/seal/util/defines.h):
  - `SEAL_POLY_MOD_DEGREE_MAX` is increased to 131072; values bigger than 32768 require the security check to be disabled by passing `sec_level_type::none` to `SEALContext::Create`.
  - `SEAL_COEFF_MOD_COUNT_MAX` is increased to 64.
  - `SEAL_MOD_BIT_COUNT_MAX` and `SEAL_MOD_BIT_COUNT_MIN` are added and set to 61 and 2, respectively.
  - `SEAL_INTERNAL_MOD_BIT_COUNT` is added and set to 61.
- `EncryptionParameterQualifiers` now has an error code `parameter_error` that interprets the reason why an `EncryptionParameter` object is invalid.
- `bool parameters_set()` is added to replace the previous `bool parameters_set` member.

The following changes are specific to .NET:

- Version numbers are retrievable in .NET through `SEALVersion` class.

### Other Changes

- Releases are now listed on [releases page](https://github.com/microsoft/SEAL/releases).
- The native library can serialize (save and load) objects larger than 4 GB.
Please be aware that compressed serialization requires an additional temporary buffer roughly the size of the object to be allocated, and the streambuffer for the output stream may consume some non-trivial amount of memory as well.
In the .NET library, objects are limited to 2 GB, and loading an object larger than 2 GB will throw an exception.
[(Issue 142)](https://github.com/microsoft/SEAL/issues/142)
- Larger-than-suggested parameters are supported for expert users.
To enable that, please adjust `SEAL_POLY_MOD_DEGREE_MAX` and `SEAL_COEFF_MOD_COUNT_MAX` in [native/src/seal/util/defines.h](native/src/seal/util/defines.h).
([Issue 150](https://github.com/microsoft/SEAL/issues/150),
[Issue 84](https://github.com/microsoft/SEAL/issues/84))
- Serialization now clearly indicates an insufficient buffer size error.
[(Issue 117)](https://github.com/microsoft/SEAL/issues/117)
- Unsupported compression mode now throws `std::invalid_argument` (native) or `ArgumentException` (.NET).
- There is now a `.clang-format` for automated formatting of C++ (`.cpp` and `.h`) files.
Execute `tools/scripts/clang-format-all.sh` for easy formatting (UNIX-like systems only).
This is compatible with clang-format-9 and above.
Formatting for C# is not yet supported.
[(Issue 93)](https://github.com/microsoft/SEAL/issues/93)
- The C export library previously in `dotnet/native/` is moved to [native/src/seal/c/](native/src/seal/c/) and renamed to SEAL_C to support building of wrapper libraries in languages like .NET, Java, Python, etc.
- The .NET wrapper library targets .NET Standard 2.0, but the .NET example and test projects use C# 8.0 and require .NET Core 3.x. Therefore, Visual Studio 2017 is no longer supported for building the .NET example and test projects.
- Fixed issue when compiling in FreeBSD.
([PR 113](https://github.com/microsoft/SEAL/pull/113))
- A [bug](https://eprint.iacr.org/2019/1266) in the [[BEHZ16]](https://eprint.iacr.org/2016/510)-style RNS operations is fixed; proper unit tests are added.
- Performance of methods in `Evaluator` are in general improved.
([PR 148](https://github.com/microsoft/SEAL/pull/148))
This is compiler-dependent, however, and currently Clang seems to produce the fastest running code for Microsoft SEAL.

### File Changes

Renamed files and directories:

- [dotnet/examples/7_Performance.cs](dotnet/examples/7_Performance.cs) was previously `dotnet/examples/6_Performance.cs`
- [native/examples/7_performance.cpp](native/examples/7_performance.cpp) was previously `native/examples/6_performance.cpp`
- [native/src/seal/c/](native/src/seal/c/) was previously `dotnet/native/sealnet`.
- [native/src/seal/util/ntt.h](native/src/seal/util/ntt.h) was previously `native/src/seal/util/smallntt.h`.
- [native/src/seal/util/ntt.cpp](native/src/seal/util/ntt.cpp) was previously `native/src/seal/util/smallntt.cpp`.
- [native/tests/seal/util/ntt.cpp](native/tests/seal/util/ntt.cpp) was previously `native/tests/seal/util/smallntt.cpp`.

New files:

- [android/](android/)
- [dotnet/examples/6_Serialization.cs](dotnet/examples/6_Serialization.cs)
- [dotnet/src/Serializable.cs](dotnet/src/Serializable.cs)
- [dotnet/src/Version.cs](dotnet/src/Version.cs)
- [dotnet/tests/SerializationTests.cs](dotnet/tests/SerializationTests.cs)
- [native/examples/6_serialization.cpp](native/examples/6_serialization.cpp)
- [native/src/seal/c/version.h](native/src/seal/c/version.h)
- [native/src/seal/c/version.cpp](native/src/seal/c/version.cpp)
- [native/src/seal/util/galois.h](native/src/seal/util/galois.h)
- [native/src/seal/util/galois.cpp](native/src/seal/util/galois.cpp)
- [native/src/seal/util/hash.cpp](native/src/seal/util/hash.cpp)
- [native/src/seal/util/iterator.h](native/src/seal/util/iterator.h)
- [native/src/seal/util/rns.h](native/src/seal/util/rns.h)
- [native/src/seal/util/rns.cpp](native/src/seal/util/rns.cpp)
- [native/src/seal/util/streambuf.h](native/src/seal/util/streambuf.h)
- [native/src/seal/util/streambuf.cpp](native/src/seal/util/streambuf.cpp)
- [native/src/seal/serializable.h](native/src/seal/serializable.h)
- [native/tests/seal/util/iterator.cpp](native/tests/seal/util/iterator.cpp)
- [native/tests/seal/util/galois.cpp](native/tests/seal/util/galois.cpp)
- [native/tests/seal/util/rns.cpp](native/tests/seal/util/rns.cpp)

Removed files:

- `dotnet/src/SmallModulus.cs` is merged to [dotnet/src/ModulusTests.cs](dotnet/src/Modulus.cs).
- `dotnet/tests/SmallModulusTests.cs` is merged to [dotnet/tests/ModulusTests.cs](dotnet/tests/ModulusTests.cs).
- `native/src/seal/util/baseconverter.h`
- `native/src/seal/util/baseconverter.cpp`
- `native/src/seal/smallmodulus.h` is merged to [native/src/seal/modulus.h](native/src/seal/modulus.h).
- `native/src/seal/smallmodulus.cpp` is merged to [native/src/seal/modulus.cpp](native/src/seal/modulus.cpp).
- `native/src/seal/c/smallmodulus.h` is merged to [native/src/seal/c/modulus.h](native/src/seal/c/modulus.h).
- `native/src/seal/c/smallmodulus.cpp` is merged to [native/src/seal/c/modulus.cpp](native/src/seal/c/modulus.cpp).
- `native/tests/seal/smallmodulus.cpp` is merged to [native/tests/seal/modulus.cpp](native/tests/seal/modulus.cpp).
- `native/tests/seal/util/baseconverter.cpp`

## Version 3.4.5

- Fixed a concurrency issue in SEALNet: the `unordered_map` storing `SEALContext` pointers was not locked appropriately on construction and destruction of new `SEALContext` objects.
- Fixed a few typos in examples ([PR 71](https://github.com/microsoft/SEAL/pull/71)).
- Added include guard to config.h.in.

## Version 3.4.4

- Fixed issues with `SEALNet.targets` file and `SEALNet.nuspec.in`.
- Updated `README.md` with information about existing multi-platform [NuGet package](https://www.nuget.org/packages/Microsoft.Research.SEALNet).

## Version 3.4.3

- Fixed bug in .NET serialization code where an incorrect number of bytes was written when using ZLIB compression.
- Fixed an issue with .NET functions `Encryptor.EncryptSymmetric...`, where asymmetric encryption was done instead of symmetric encryption.
- Prevented `KeyGenerator::galois_keys` and `KeyGenerator::relin_keys` from being called when the encryption parameters do not support keyswitching.
- Fixed a bug in `Decryptor::invariant_noise_budget` where the computed noise budget was `log(plain_modulus)` bits smaller than it was supposed to be.
- Removed support for Microsoft GSL `gsl::multi_span`, as it was recently deprecated in GSL.

## Version 3.4.2

- Fixed bug reported in [Issue 66](https://github.com/microsoft/SEAL/issues/66) on GitHub.
- CMake does version matching now (correctly) only on major and minor version, not patch version, so writing `find_package(SEAL 3.4)` works correctly and selects the newest version `3.4.x` it can find.

## Version 3.4.1

This patch fixes a few issues with ZLIB support on Windows.
Specifically,

- Fixed a mistake in `native/src/CMakeConfig.cmd` where the CMake library search path
suffix was incorrect.
- Switched to using a static version of ZLIB on Windows.
- Corrected instructions in [README.md](README.md) for enabling ZLIB support on Windows.

## Version 3.4.0

### New Features

- Microsoft SEAL can use [ZLIB](https://github.com/madler/zlib), a data compression library, to automatically compress data that is serialized. This applies to every serializable object in Microsoft SEAL.
This feature must be enabled by the user. See more explanation of the compression mechanism in [README.md](README.md#zlib).
Microsoft SEAL does not redistribute ZLIB.
- AES-128 is replaced with the BLAKE2 family of hash functions in the pseudorandom number generator, as BLAKE2 provides better cross-platform support.
Microsoft SEAL redistributes the [reference implementation of BLAKE2](https://github.com/BLAKE2/BLAKE2) with light modifications to silence some misleading warnings in Visual Studio.
The reference implementation of BLAKE2 is licensed under [CC0 1.0 Universal](https://github.com/BLAKE2/BLAKE2/blob/master/COPYING); see license boilerplates in files [native/src/seal/util/blake*](native/src/seal/util/).
- The serialization functionality has been completely rewritten to make it more safe and robust.
Every serialized Microsoft SEAL object starts with a 16-byte `Serialization::SEALHeader` struct, and then includes the data for the object member variables.
Every serializable object can now also be directly serialized into a memory buffer instead of a C++ stream.
This improves serialization for .NET and makes it much easier to wrap the serialization functionality in other languages, e.g., Java.
Unfortunately, old serialized Microsoft SEAL objects are incompatible with the new format.
- A ciphertext encrypted with a secret key, for example, a keyswitching key, has one component generated by the PRNG.
By using a seeded PRNG, this component can be replaced with the random seed used by the PRNG to reduce data size.
After transmitted to another party with Microsoft SEAL, the component can be restored (regenerated) with the same seed.
The security of using seeded PRNG is enhanced by switching to BLAKE2 hash function with a 512-bit seed.
- `Encryptor` now can be constructed with a secret key.
This enables symmetric key encryption which has methods that serialize ciphertexts (compressed with a seed) to a C++ stream or a memory buffer.
- The CMake system has been improved.
For example, multiple versions of Microsoft SEAL can now be installed on the same system easily, as the default installation directory and library filename now depend on the version of Microsoft SEAL.
Examples and unit tests can now be built without installing the library.
[README.md](README.md) has been updated to reflect these changes.
- `Encryptor::encrypt` operations in the BFV scheme are modified.
Each coefficient of a plaintext message is first multiplied with the ciphertext modulus, then divided by the plaintext modulus, and rounded to the nearest integer.
In comparison with the previous method, where each coefficient of a plaintext message is multiplied with the flooring of the coefficient modulus divided by the plaintext modulus, the new method reduces the noise introduced in encryption, increases a noise budget of a fresh encryption, slightly slows down encryption, and has no impact on the security at all.
- Merged [PR 62](https://github.com/microsoft/SEAL/pull/62) that uses a non-adjacent form (NAF) decomposition of random rotations to perform them in a minimal way from power-of-two rotations in both directions.
- This improves performance of random rotations.

### API Changes

#### C++ Native

In all classes with `save` and `load` methods:

- Replaced the old `save` with two new methods that saves to either a C++ stream or a memory buffer.
Optionally, a compression mode can be chosen when saving an object.
- Replaced the old `load` with two new methods that loads from either a C++ stream or a memory buffer.
- Added a method `save_size` to get an upper bound on the size of the object as if it was written to an output stream.
To save to a buffer, the user must ensure that the buffer has at least size equal to what the `save_size` member function returns.
- New `save` and `load` methods rely on the `Serialization` class declared in `serialization.h`.
This class unifies the serialization functionality for all serializable Microsoft SEAL classes.

In class `Ciphertext`:

- Added a method `int_array` for read-only access to the underlying `IntArray` object.
- Removed methods `uint64_count_capacity` and `uint64_count` that can now be accessed in a more descriptive manner through the `int_array` return value.

In class `CKKSEncoder`: added support for `gsl::span` type of input.

In class `SEALContext::ContextData`: added method `coeff_mod_plain_modulus` for read-only access to the non-RNS version of `upper_half_increment`.

In class `EncryptionParameters`: an `EncryptionParameters` object can be constructed without `scheme_type` which by default is set to `scheme_type::none`.

In class `Encryptor`:

- An `Encryptor` object can now be constructed with a secret key to enable symmetric key encryption.
- Added methods `encrypt_symmetric` and `encrypt_zero_symmetric` that generate a `Ciphertext` using the secret key.
- Added methods `encrypt_symmetric_save` and `encrypt_zero_symmetric_save` that directly serialize the resulting `Ciphertext` to a C++ stream or a memory buffer.
The resulting `Ciphertext` no long exists after serilization.
In these methods, the second polynomial of a ciphertext is generated by the PRNG and is replaced with the random seed used.

In class `KeyGenerator`:

- Added methods `relin_keys_save` and `galois_keys_save` that generate and directly serialize keys to a C++ stream or a memory buffer.
The resulting keys no long exist after serilization.
In these methods, half of the polynomials in keys are generated by the PRNG and is replaced with the random seed used.
- Methods `galois_keys` and `galois_keys_save` throw an exception if `EncryptionParameters` do not support batching in the BFV scheme.

In class `Plaintext`: added a method `int_array` for read-only access to the underlying `IntArray` object.

In class `UniformRandomGenerator` and `UniformRandomGeneratorFactory`: redesigned for users to implement their own random number generators more easily.

In file `valcheck.h`: validity checks are partitioned into finer methods; the `is_valid_for(...)` functions will validate all aspects fo the Microsoft SEAL ojects.

New classes `BlakePRNG` and `BlakePRNGFactory`: uses Blake2 family of hash functions for PRNG.

New class `Serialization`:

- Gives a uniform serialization in Microsoft SEAL to save objects to a C++ stream or a memory buffer.
- Can be configured to use ZLIB compression.

New files:

- [native/src/seal/util/rlwe.h](native/src/seal/util/rlwe.h)
- [native/src/seal/util/blake2.h](native/src/seal/util/blake2.h)
- [native/src/seal/util/blake2-impl.h](native/src/seal/util/blake2-impl.h)
- [native/src/seal/util/blake2b.c](native/src/seal/util/blake2b.c)
- [native/src/seal/util/blake2xb.c](native/src/seal/util/blake2xb.c)
- [native/src/seal/util/croots.cpp](native/src/seal/util/croots.cpp)
- [native/src/seal/util/croots.h](native/src/seal/util/croots.h)
- [native/src/seal/util/scalingvariant.cpp](native/src/seal/util/scalingvariant.cpp)
- [native/src/seal/util/scalingvariant.h](native/src/seal/util/scalingvariant.h)
- [native/src/seal/util/ztools.cpp](native/src/seal/util/ztools.cpp)
- [native/src/seal/util/ztools.h](native/src/seal/util/ztools.h)
- [native/src/seal/serialization.cpp](native/src/seal/serialization.cpp)
- [native/src/seal/serialization.h](native/src/seal/serialization.h)
- [native/tests/seal/serialization.cpp](native/tests/seal/serialization.cpp)
- [dotnet/native/sealnet/serialization_wrapper.cpp](dotnet/native/sealnet/serialization_wrapper.cpp)
- [dotnet/native/sealnet/serialization_wrapper.h](dotnet/native/sealnet/serialization_wrapper.h)

Removed files:

- [native/src/seal/util/hash.cpp](native/src/seal/util/hash.cpp)

#### .NET

API changes are mostly identical in terms of functionality to those in C++ native, except only the `IsValidFor` variant of the validity check functions is available in .NET, the more granular checks are not exposed.

New files:

- [dotnet/src/Serialization.cs](dotnet/src/Serialization.cs)

### Minor Bug and Typo Fixes

- Function `encrypt_zero_asymmetric` in [native/src/seal/util/rlwe.h](native/src/seal/util/rlwe.h) handles the condition `is_ntt_form == false` correctly.
- Invariant noise calculation in BFV is now correct when the plaintext modulus is large and ciphertexts are fresh (reported in [issue 59](https://github.com/microsoft/SEAL/issues/59)).
- Fixed comments in [native/src/seal/util/smallntt.cpp](native/src/seal/util/smallntt.cpp) as reported in [issue 56](https://github.com/microsoft/SEAL/issues/56).
- Fixed an error in examples as reported in [issue 61](https://github.com/microsoft/SEAL/issues/61).
- `GaloisKeys` can no longer be created with encryption parameters that do not support batching.
- Security issues in deserialization were resolved.

## Version 3.3.2 (patch)

### Minor Bug and Typo Fixes

- Switched to using RNS rounding instead of RNS flooring to fix the CKKS
accuracy issue reported in [issue 52](https://github.com/microsoft/SEAL/issues/52).
- Added support for QUIET option in CMake (`find_package(seal QUIET)`).
- Using `[[nodiscard]]` attribute when compiling as C++17.
- Fixed a bug in `Evaluator::multiply_many` where the input vector was changed.

## Version 3.3.1 (patch)

### Minor Bug and Typo Fixes

- A bug was fixed that introduced significant extra inaccuracy in CKKS when compiled on Linux, at least with some versions of glibc; Windows and macOS were not affected.
- A bug was fixed where, on 32-bit platforms, some versions of GCC resolved the util::reverse_bits function to the incorrect overload.

## Version 3.3.0

### New Features

In this version, we have significantly improved the usability of the CKKS scheme in Microsoft SEAL and many of these improvements apply to the BFV scheme as well.
Homomorphic operations that are based on key switching, i.e., relinearization and rotation, do not consume any noise budget (BFV) or impact accuracy (CKKS).
The implementations of these operations are significantly simplified and unified, and no longer use bit decomposition, so decomposition bit count is gone.
Moreover, fresh ciphertexts now have lower noise.
These changes have an effect on the API and it will be especially worthwhile for users of older versions of the library to study the examples and comments in [native/examples/3_levels.cpp](native/examples/3_levels.cpp) (C++) or [dotnet/examples/3_Levels.cs](dotnet/examples/3_Levels.cs) (C#).

The setup of `EncryptionParameters` has been made both easier and safer (see [API Changes](#api-changes) below).

The examples in [native/examples/](native/examples/) and [dotnet/examples/](dotnet/examples/) have been redesigned to better teach the multiple technical concepts required to use Microsoft SEAL correctly and efficiently, and more compactly demonstrate the API.

### API Changes

Deleted header files:

- `native/defaultparameters.h`

New header files:

- [native/src/seal/kswitchkeys.h](native/src/seal/kswitchkeys.h): new base class for `RelinKeys` and `GaloisKeys`)
- [native/src/seal/modulus.h](native/src/seal/modulus.h): static helper functions for parameter selection
- [native/src/seal/valcheck.h](native/src/seal/valcheck.h): object validity check functionality
- [native/src/seal/util/rlwe.h](native/src/seal/util/rlwe.h)

In class `SEALContext`:

- Replaced `context_data(parms_id_type)` with `get_context_data(parms_id_type)`.
- Removed `context_data()`.
- Added `key_context_data()`, `key_parms_id()`, `first_context_data()`, and `last_context_data()`.
- Added `using_keyswitching()` that indicates whether key switching is supported in this `SEALContext`.
- `Create(...)` in C++, and constructor in C#, now accepts an optional security level based on [HomomorphicEncryption.org](https://HomomorphicEncryption.org) security standard, causing it to enforce the specified security level.
By default a 128-bit security level is used.
- Added `prev_context_data()` method to class `ContextData` (doubly linked modulus switching chain).
- In C# `SEALContext` now has a public constructor.

Parameter selection:

- Removed the `DefaultParams` class.
- Default `coeff_modulus` for the BFV scheme are now accessed through the function `CoeffModulus::BFVDefault(...)`.
These moduli are not recommended for the CKKS scheme.
- Customized `coeff_modulus` for the CKKS scheme can be created using `CoeffModulus::Create(...)` which takes the `poly_modulus_degree` and a vector of bit-lengths of the prime factors as arguments.
It samples suitable primes close to 2^bit_length and returns a vector of `SmallModulus` elements.
- `PlainModulus::Batching(...)` can be used to sample a prime for `plain_modulus` that supports `BatchEncoder` for the BFV scheme.

Other important changes:

- Removed `size_capacity` function and data members from `Ciphertext` class.
- Moved all validation methods such as `is_valid_for` and `is_metadata_valid_for` to `valcheck.h`.
- Removed argument `decomposition_bit_count` from methods `relin_keys(...)` and `galois_keys(...)` in class `KeyGenerator`.
- It is no longer possible to create more than one relinearization key.
This is to simplify the API and reduce confusion. We have never seen a real use-case where more relinearization keys would be a good idea.
- Added methods to generate an encryption of zero to `Encryptor`.
- Added comparison methods and primality check for `SmallModulus`.
- Classes `RelinKeys` and `GaloisKeys` are now derived from a common base class `KSwitchKeys`.
- GoogleTest framework is now included as a Git submodule.
- Numerous bugs have been fixed, particularly in the .NET wrappers.

## Version 3.2<|MERGE_RESOLUTION|>--- conflicted
+++ resolved
@@ -1,6 +1,5 @@
 # List of Changes
 
-<<<<<<< HEAD
 ## Version 3.6.0
 
 ### API Changes
@@ -18,17 +17,6 @@
 
 - Moved all files related to pkg-config to `pkgconfig/` subdirectory.
 
-### Bug Fixes
-
-- Fixed a bug where setting a PRNG factory to use a constant seed did actually not result in deterministic ciphertexts or public keys.
-The problem was that the specified PRNG factory was not used to create a PRNG, but instead a fresh (secure) PRNG was always created instead.
-- Fixed a bug where the `parms_id` of a `Plaintext` was not cleared correctly before resizing in `Decryptor::bfv_decrypt`.
-As a result, a plaintext in NTT form could not be used as the destination for decrypting a BFV ciphertext.
-
-## Version 3.5.5
-
-### New Features
-=======
 ## Version 3.5.6
 
 ### Bug fixes
@@ -47,7 +35,6 @@
 - Fixed [(Issue 188)](https://github.com/microsoft/SEAL/issues/188).
 
 ### New features
->>>>>>> f5c69a11
 
 - Added a struct `seal::util::MultiplyUIntModOperand` in [native/src/seal/util/uintarithsmallmod.h](native/src/seal/util/uintarithsmallmod.h).
 This struct handles precomputation data for Barrett style modular multiplication.

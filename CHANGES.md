# List of Changes

<<<<<<< HEAD
## Version 3.6.0

### New features

- Added support for [Zstandard](https://github.com/facebook/zstd) compression as a much more efficient alternative to ZLIB.
The performance improvement should be expected to be around 20-30x.

### API Changes

- Added const overloads of `IntArray::begin` and `IntArray::end`.
- Added `std::hash` implementation for `EncryptionParameters` (in addition to `parms_id_type`) so it is possible to create e.g. `std::unordered_map` of `EncryptionParameters`.
- Added overloads to `Evaluator::add_plain*`, `Evaluator::sub_plain*`, and `Evaluator::multiply_plain*` for plaintext-plaintext computations.
Most users should probably avoid this functionality; usually it's much more efficient to perform plaintext computations on raw data before encoding.
However, since CKKS encoding can be slow, there are a situations where it can be advantageous to instead operate on `Plaintext` objects.
- Removed `BatchEncoder` API for encoding and decoding `Plaintext` objects inplace.
This is because a `Plaintext` object with slot-data written into the coefficients is (confusingly) not valid to be used for encryption or unencrypted arithmetic.
- Added API to `UniformRandomGeneratorFactory` to find whether the factory uses a default seed (absolutely only for debugging purposes!), and to retrieve that seed.

### Other

- Moved all files related to pkg-config to `pkgconfig/` subdirectory.
- Added a new typedef `seal::seal_byte` for the unnecessarily capitalized `seal::SEAL_BYTE`.
=======
## Version 3.5.8

### Other

- The bug fixed in [(PR 209)](https://github.com/microsoft/SEAL/pull/209) also affects Android. Changed version to 3.5.8 where this is fixed.

## Version 3.5.7

### Hotfix - 8/28/2020

- Merged [(PR 209)](https://github.com/microsoft/SEAL/pull/209). Thanks [s0l0ist](https://github.com/s0l0ist)!

### Bug fixes

- Fixed an omission in input validation in decryption: the size of the ciphertext was not checked to be non-zero.

### Other

- In Windows switch to using `RtlGenRandom` if the BCrypt API fails.
- Improved performance in serialization: data clearing memory pools were always used before, but now are only used for the secret key.
- Use native APIs for memory clearing, when available, instead of for-loop.
>>>>>>> e8a4c2df

## Version 3.5.6

### Bug fixes

- Fixed a bug where setting a PRNG factory to use a constant seed did not result in deterministic ciphertexts or public keys.
The problem was that the specified PRNG factory was not used to sample the uniform part of the RLWE sample(s), but instead a fresh (secure) PRNG was always created and used.
- Fixed a bug where the `parms_id` of a `Plaintext` was not cleared correctly before resizing in `Decryptor::bfv_decrypt`.
As a result, a plaintext in NTT form could not be used as the destination for decrypting a BFV ciphertext.

### Other

- Merged pull request [(Issue 190)](https://github.com/microsoft/SEAL/pull/190) to replace global statics with function-local statics to avoid creating these objects unless they are actually used.

## Version 3.5.5

### Hotfix - 7/6/2020

- Fixed [(Issue 188)](https://github.com/microsoft/SEAL/issues/188).

### New features

- Added a struct `seal::util::MultiplyUIntModOperand` in [native/src/seal/util/uintarithsmallmod.h](native/src/seal/util/uintarithsmallmod.h).
This struct handles precomputation data for Barrett style modular multiplication.
- Added new overloads for modular arithmetic in [native/src/seal/util/uintarithsmallmod.h](native/src/seal/util/uintarithsmallmod.h) where one operand is replaced by a `MultiplyUIntModOperand` instance for improved performance when the same operand is used repeatedly.
- Changed the name of `seal::util::barrett_reduce_63` to `seal::util::barrett_reduce_64`; the name was misleading and only referred to the size of the modulus.
- Added `seal::util::StrideIter` in [native/src/seal/util/iterator.h](native/src/seal/util/iterator.h).
- Added macros `SEAL_ALLOCATE_GET_PTR_ITER` and `SEAL_ALLOCATE_GET_STRIDE_ITER` in [native/src/seal/util/defines.h](native/src/seal/util/defines.h).

### Other

- Significant performance improvements from merging pull request [(PR 185)](https://github.com/microsoft/SEAL/pull/185) and implementing other improvements of the same style (see above).
- Removed a lot of old and unused code.

## Version 3.5.4

### Bug Fixes

- `std::void_t` was introduced only in C++17; switched to using a custom implementation [(Issue 180)](https://github.com/microsoft/SEAL/issues/180).
- Fixed two independent bugs in `native/src/CMakeConfig.cmd`: The first prevented SEAL to be built in a directory with spaces in the path due to missing quotation marks. Another issue caused MSVC to fail when building SEAL for multiple architectures.
- `RNSBase::decompose_array` had incorrect semantics that caused `Evaluator::multiply_plain_normal` and `Evaluator::transform_to_ntt_inplace` (for `Plaintext`) to behave incorrectly for some plaintexts.

### Other

- Added pkg-config support [(PR 181)](https://github.com/microsoft/SEAL/pull/181).
- `seal::util::PtrIter<T *>` now dereferences correctly to `T &` instead of `T *`.
This results in simpler code, where inside `SEAL_ITERATE` lambda functions dereferences of `seal::util::PtrIter<T *>` do not need to be dereferenced a second time, as was particularly common when iterating over `ModulusIter` and `NTTTablesIter` types.
- `seal::util::IterTuple` now dereferences to an `std::tuple` of dereferences of its component iterators, so it is no longer possible to directly pass a dereferenced `seal::util::IterTuple` to an inner lambda function in nested `SEAL_ITERATE` calls.
Instead, the outer lambda function parameter should be wrapped inside another call to `seal::util::iter` before passed on to the inner `SEAL_ITERATE` to produce an appropriate `seal::util::IterTuple`.

## Version 3.5.3

### Bug Fixes

- Fixed a bug in `seal::util::IterTuple<...>` where a part of the `value_type` was constructed incorrectly.
- Fixed a bug in `Evaluator::mod_switch_drop_to_next` that caused non-inplace modulus switching to fail [(Issue 179)](https://github.com/microsoft/SEAL/issues/179). Thanks s0l0ist!

## Version 3.5.2

### Bug Fixes

- Merged pull request [PR 178](https://github.com/microsoft/SEAL/pull/178) to fix a lambda capture issue when building on GCC 7.5.
- Fixed issue where SEAL.vcxproj could not be compiled with MSBuild outside the solution [(Issue 171)](https://github.com/microsoft/SEAL/issues/171).
- SEAL 3.5.1 required CMake 3.13 instead of 3.12; this has now been fixed and 3.12 works again [(Issue 167)](https://github.com/microsoft/SEAL/issues/167).
- Fixed issue in NuSpec file that made local NuGet package generation fail.
- Fixed issue in NuSpec where XML documentation was not included into the package.

### New Features

- Huge improvements to SEAL iterators, including `seal::util::iter` and `seal::util::reverse_iter` functions that can create any type of iterator from appropriate parameters.
- Added `seal::util::SeqIter<T>` iterator for iterating a sequence of numbers for convenient iteration indexing.
- Switched functions in `seal/util/polyarithsmallmod.*` to use iterators; this is to reduce the layers of iteration in higher level code.
- Added macro `SEAL_ITERATE` that should be used instead of `for_each_n`.

### Other

- Added note in [README.md](README.md) about known performance issues when compiling with GNU G++ compared to Clang++ [(Issue 173)](https://github.com/microsoft/SEAL/issues/173).
- Merged pull requests that improve the performance of keyswitching [(PR #177)](https://github.com/microsoft/SEAL/pull/177) and rescale [(PR #176)](https://github.com/microsoft/SEAL/pull/176) in CKKS.

## Version 3.5.1

Changed version to 3.5.1. The two hotfixes below are included.

## Version 3.5.0

### Hotfix - 4/30/2020

- Fixed a critical bug [(Issue 166)](https://github.com/microsoft/SEAL/issues/166) in `Evaluator::multiply_plain_inplace`. Thanks s0l0ist!

### Hotfix - 4/29/2020

- Switched to using Microsoft GSL v3.0.1 and fixed minor GSL related issues in `CMakeLists.txt`.
- Fixed some typos in [README.md](README.md).
- Fixes bugs in ADO pipelines files.

### New Features

- Microsoft SEAL officially supports Android (Xamarin.Android) on ARM64.
- Microsoft SEAL is a CMake project (UNIX-like systems only):
  - There is now a top-level `CMakeLists.txt` that builds all native components.
  - The following CMake targets are created: `SEAL::seal` (static library), `SEAL::seal_shared` (shared library; optional), `SEAL::sealc` (C export library; optional).
  - Examples and unit tests are built if enabled through CMake (see [README.md](README.md)).
  - ZLIB is downloaded and compiled by CMake and automatically included in the library.
  - Microsoft GSL is downloaded by CMake. Its header files are copied to `native/src/gsl` and installed with Microsoft SEAL.
  - Google Test is downloaded and compiled by CMake.
- Improved serialization:
  - `Serialization::SEALHeader` layout has been changed. SEAL 3.4 objects can still be loaded by SEAL 3.5, and the headers are automatically converted to SEAL 3.5 format.
  - `Serialization::SEALHeader` captures version number information.
  - Added examples for serialization.
  - The seeded versions of `Encryptor`'s symmetric-key encryption and `KeyGenerator`'s `RelinKeys` and `GaloisKeys` generation now output `Serializable` objects. See more details in *API Changes* below.

#### For Library Developers and Contributors

We have created a set of C++ iterators that easily allows looping over polynomials in a ciphertext, over RNS components in a polynomial, and over coefficients in an RNS component.
There are also a few other iterators that can come in handy.
Currently `Evaluator` fully utilizes these, and in the future the rest of the library will as well.
The iterators are primarily intended to be used with `std::for_each_n` to simplify existing code and help with code correctness.
Please see [native/src/seal/util/iterator.h](native/src/seal/util/iterator.h) for guidance on how to use these.

We have also completely rewritten the RNS tools that were previously in the `util::BaseConverter` class.
This functionality is now split between two classes: `util::BaseConverter` whose sole purpose is to perform the `FastBConv` computation of [[BEHZ16]](https://eprint.iacr.org/2016/510) and `util::RNSTool` that handles almost everything else.
RNS bases are now represented by the new `util::RNSBase` class.

### API Changes

The following changes are explained in C++ syntax and are introduced to .NET wrappers similarly:

- New generic class `Serializable` wraps `Ciphertext`, `RelinKeys`, and `GaloisKeys` objects to provide a more flexible approach to the functionality provided in release 3.4 by `KeyGenerator::[relin|galois]_keys_save` and `Encryptor::encrypt_[zero_]symmetric_save` functions.
Specifically, these functions have been removed and replaced with overloads of `KeyGenerator::[relin|galois]_keys` and `Encryptor::encrypt_[zero_]symmetric` that return `Serializable` objects.
The `KeyGenerator::[relin|galois]_keys` methods in release 3.4 are renamed to `KeyGenerator::[relin|galois]_keys_local`.
The `Serializable` objects cannot be used directly by the API, and are only intended to be serialized, which activates the compression functionalities introduced earlier in release 3.4.
- `SmallModulus` class is renamed to `Modulus`, and is relocated to [native/src/seal/modulus.h](native/src/seal/modulus.h).
- `*coeff_mod_count*` methods are renamed to `*coeff_modulus_size*`, which applies to many classes.
- `parameter_error_name` and `parameter_error_message` methods are added to `EncryptionParameterQualifiers` and `SEALContext` classes to explain why an `EncryptionParameters` object is invalid.
- The data members and layout of `Serialization::SEALHeader` have changed.

The following changes are specific to C++:

- New bounds in [native/src/seal/util/defines.h](native/src/seal/util/defines.h):
  - `SEAL_POLY_MOD_DEGREE_MAX` is increased to 131072; values bigger than 32768 require the security check to be disabled by passing `sec_level_type::none` to `SEALContext::Create`.
  - `SEAL_COEFF_MOD_COUNT_MAX` is increased to 64.
  - `SEAL_MOD_BIT_COUNT_MAX` and `SEAL_MOD_BIT_COUNT_MIN` are added and set to 61 and 2, respectively.
  - `SEAL_INTERNAL_MOD_BIT_COUNT` is added and set to 61.
- `EncryptionParameterQualifiers` now has an error code `parameter_error` that interprets the reason why an `EncryptionParameter` object is invalid.
- `bool parameters_set()` is added to replace the previous `bool parameters_set` member.

The following changes are specific to .NET:

- Version numbers are retrievable in .NET through `SEALVersion` class.

### Other Changes

- Releases are now listed on [releases page](https://github.com/microsoft/SEAL/releases).
- The native library can serialize (save and load) objects larger than 4 GB.
Please be aware that compressed serialization requires an additional temporary buffer roughly the size of the object to be allocated, and the streambuffer for the output stream may consume some non-trivial amount of memory as well.
In the .NET library, objects are limited to 2 GB, and loading an object larger than 2 GB will throw an exception.
[(Issue 142)](https://github.com/microsoft/SEAL/issues/142)
- Larger-than-suggested parameters are supported for expert users.
To enable that, please adjust `SEAL_POLY_MOD_DEGREE_MAX` and `SEAL_COEFF_MOD_COUNT_MAX` in [native/src/seal/util/defines.h](native/src/seal/util/defines.h).
([Issue 150](https://github.com/microsoft/SEAL/issues/150),
[Issue 84](https://github.com/microsoft/SEAL/issues/84))
- Serialization now clearly indicates an insufficient buffer size error.
[(Issue 117)](https://github.com/microsoft/SEAL/issues/117)
- Unsupported compression mode now throws `std::invalid_argument` (native) or `ArgumentException` (.NET).
- There is now a `.clang-format` for automated formatting of C++ (`.cpp` and `.h`) files.
Execute `tools/scripts/clang-format-all.sh` for easy formatting (UNIX-like systems only).
This is compatible with clang-format-9 and above.
Formatting for C# is not yet supported.
[(Issue 93)](https://github.com/microsoft/SEAL/issues/93)
- The C export library previously in `dotnet/native/` is moved to [native/src/seal/c/](native/src/seal/c/) and renamed to SEAL_C to support building of wrapper libraries in languages like .NET, Java, Python, etc.
- The .NET wrapper library targets .NET Standard 2.0, but the .NET example and test projects use C# 8.0 and require .NET Core 3.x. Therefore, Visual Studio 2017 is no longer supported for building the .NET example and test projects.
- Fixed issue when compiling in FreeBSD.
([PR 113](https://github.com/microsoft/SEAL/pull/113))
- A [bug](https://eprint.iacr.org/2019/1266) in the [[BEHZ16]](https://eprint.iacr.org/2016/510)-style RNS operations is fixed; proper unit tests are added.
- Performance of methods in `Evaluator` are in general improved.
([PR 148](https://github.com/microsoft/SEAL/pull/148))
This is compiler-dependent, however, and currently Clang seems to produce the fastest running code for Microsoft SEAL.

### File Changes

Renamed files and directories:

- [dotnet/examples/7_Performance.cs](dotnet/examples/7_Performance.cs) was previously `dotnet/examples/6_Performance.cs`
- [native/examples/7_performance.cpp](native/examples/7_performance.cpp) was previously `native/examples/6_performance.cpp`
- [native/src/seal/c/](native/src/seal/c/) was previously `dotnet/native/sealnet`.
- [native/src/seal/util/ntt.h](native/src/seal/util/ntt.h) was previously `native/src/seal/util/smallntt.h`.
- [native/src/seal/util/ntt.cpp](native/src/seal/util/ntt.cpp) was previously `native/src/seal/util/smallntt.cpp`.
- [native/tests/seal/util/ntt.cpp](native/tests/seal/util/ntt.cpp) was previously `native/tests/seal/util/smallntt.cpp`.

New files:

- [android/](android/)
- [dotnet/examples/6_Serialization.cs](dotnet/examples/6_Serialization.cs)
- [dotnet/src/Serializable.cs](dotnet/src/Serializable.cs)
- [dotnet/src/Version.cs](dotnet/src/Version.cs)
- [dotnet/tests/SerializationTests.cs](dotnet/tests/SerializationTests.cs)
- [native/examples/6_serialization.cpp](native/examples/6_serialization.cpp)
- [native/src/seal/c/version.h](native/src/seal/c/version.h)
- [native/src/seal/c/version.cpp](native/src/seal/c/version.cpp)
- [native/src/seal/util/galois.h](native/src/seal/util/galois.h)
- [native/src/seal/util/galois.cpp](native/src/seal/util/galois.cpp)
- [native/src/seal/util/hash.cpp](native/src/seal/util/hash.cpp)
- [native/src/seal/util/iterator.h](native/src/seal/util/iterator.h)
- [native/src/seal/util/rns.h](native/src/seal/util/rns.h)
- [native/src/seal/util/rns.cpp](native/src/seal/util/rns.cpp)
- [native/src/seal/util/streambuf.h](native/src/seal/util/streambuf.h)
- [native/src/seal/util/streambuf.cpp](native/src/seal/util/streambuf.cpp)
- [native/src/seal/serializable.h](native/src/seal/serializable.h)
- [native/tests/seal/util/iterator.cpp](native/tests/seal/util/iterator.cpp)
- [native/tests/seal/util/galois.cpp](native/tests/seal/util/galois.cpp)
- [native/tests/seal/util/rns.cpp](native/tests/seal/util/rns.cpp)

Removed files:

- `dotnet/src/SmallModulus.cs` is merged to [dotnet/src/ModulusTests.cs](dotnet/src/Modulus.cs).
- `dotnet/tests/SmallModulusTests.cs` is merged to [dotnet/tests/ModulusTests.cs](dotnet/tests/ModulusTests.cs).
- `native/src/seal/util/baseconverter.h`
- `native/src/seal/util/baseconverter.cpp`
- `native/src/seal/smallmodulus.h` is merged to [native/src/seal/modulus.h](native/src/seal/modulus.h).
- `native/src/seal/smallmodulus.cpp` is merged to [native/src/seal/modulus.cpp](native/src/seal/modulus.cpp).
- `native/src/seal/c/smallmodulus.h` is merged to [native/src/seal/c/modulus.h](native/src/seal/c/modulus.h).
- `native/src/seal/c/smallmodulus.cpp` is merged to [native/src/seal/c/modulus.cpp](native/src/seal/c/modulus.cpp).
- `native/tests/seal/smallmodulus.cpp` is merged to [native/tests/seal/modulus.cpp](native/tests/seal/modulus.cpp).
- `native/tests/seal/util/baseconverter.cpp`

## Version 3.4.5

- Fixed a concurrency issue in SEALNet: the `unordered_map` storing `SEALContext` pointers was not locked appropriately on construction and destruction of new `SEALContext` objects.
- Fixed a few typos in examples ([PR 71](https://github.com/microsoft/SEAL/pull/71)).
- Added include guard to config.h.in.

## Version 3.4.4

- Fixed issues with `SEALNet.targets` file and `SEALNet.nuspec.in`.
- Updated `README.md` with information about existing multi-platform [NuGet package](https://www.nuget.org/packages/Microsoft.Research.SEALNet).

## Version 3.4.3

- Fixed bug in .NET serialization code where an incorrect number of bytes was written when using ZLIB compression.
- Fixed an issue with .NET functions `Encryptor.EncryptSymmetric...`, where asymmetric encryption was done instead of symmetric encryption.
- Prevented `KeyGenerator::galois_keys` and `KeyGenerator::relin_keys` from being called when the encryption parameters do not support keyswitching.
- Fixed a bug in `Decryptor::invariant_noise_budget` where the computed noise budget was `log(plain_modulus)` bits smaller than it was supposed to be.
- Removed support for Microsoft GSL `gsl::multi_span`, as it was recently deprecated in GSL.

## Version 3.4.2

- Fixed bug reported in [Issue 66](https://github.com/microsoft/SEAL/issues/66) on GitHub.
- CMake does version matching now (correctly) only on major and minor version, not patch version, so writing `find_package(SEAL 3.4)` works correctly and selects the newest version `3.4.x` it can find.

## Version 3.4.1

This patch fixes a few issues with ZLIB support on Windows.
Specifically,

- Fixed a mistake in `native/src/CMakeConfig.cmd` where the CMake library search path
suffix was incorrect.
- Switched to using a static version of ZLIB on Windows.
- Corrected instructions in [README.md](README.md) for enabling ZLIB support on Windows.

## Version 3.4.0

### New Features

- Microsoft SEAL can use [ZLIB](https://github.com/madler/zlib), a data compression library, to automatically compress data that is serialized. This applies to every serializable object in Microsoft SEAL.
This feature must be enabled by the user. See more explanation of the compression mechanism in [README.md](README.md#zlib).
Microsoft SEAL does not redistribute ZLIB.
- AES-128 is replaced with the BLAKE2 family of hash functions in the pseudorandom number generator, as BLAKE2 provides better cross-platform support.
Microsoft SEAL redistributes the [reference implementation of BLAKE2](https://github.com/BLAKE2/BLAKE2) with light modifications to silence some misleading warnings in Visual Studio.
The reference implementation of BLAKE2 is licensed under [CC0 1.0 Universal](https://github.com/BLAKE2/BLAKE2/blob/master/COPYING); see license boilerplates in files [native/src/seal/util/blake*](native/src/seal/util/).
- The serialization functionality has been completely rewritten to make it more safe and robust.
Every serialized Microsoft SEAL object starts with a 16-byte `Serialization::SEALHeader` struct, and then includes the data for the object member variables.
Every serializable object can now also be directly serialized into a memory buffer instead of a C++ stream.
This improves serialization for .NET and makes it much easier to wrap the serialization functionality in other languages, e.g., Java.
Unfortunately, old serialized Microsoft SEAL objects are incompatible with the new format.
- A ciphertext encrypted with a secret key, for example, a keyswitching key, has one component generated by the PRNG.
By using a seeded PRNG, this component can be replaced with the random seed used by the PRNG to reduce data size.
After transmitted to another party with Microsoft SEAL, the component can be restored (regenerated) with the same seed.
The security of using seeded PRNG is enhanced by switching to BLAKE2 hash function with a 512-bit seed.
- `Encryptor` now can be constructed with a secret key.
This enables symmetric key encryption which has methods that serialize ciphertexts (compressed with a seed) to a C++ stream or a memory buffer.
- The CMake system has been improved.
For example, multiple versions of Microsoft SEAL can now be installed on the same system easily, as the default installation directory and library filename now depend on the version of Microsoft SEAL.
Examples and unit tests can now be built without installing the library.
[README.md](README.md) has been updated to reflect these changes.
- `Encryptor::encrypt` operations in the BFV scheme are modified.
Each coefficient of a plaintext message is first multiplied with the ciphertext modulus, then divided by the plaintext modulus, and rounded to the nearest integer.
In comparison with the previous method, where each coefficient of a plaintext message is multiplied with the flooring of the coefficient modulus divided by the plaintext modulus, the new method reduces the noise introduced in encryption, increases a noise budget of a fresh encryption, slightly slows down encryption, and has no impact on the security at all.
- Merged [PR 62](https://github.com/microsoft/SEAL/pull/62) that uses a non-adjacent form (NAF) decomposition of random rotations to perform them in a minimal way from power-of-two rotations in both directions.
- This improves performance of random rotations.

### API Changes

#### C++ Native

In all classes with `save` and `load` methods:

- Replaced the old `save` with two new methods that saves to either a C++ stream or a memory buffer.
Optionally, a compression mode can be chosen when saving an object.
- Replaced the old `load` with two new methods that loads from either a C++ stream or a memory buffer.
- Added a method `save_size` to get an upper bound on the size of the object as if it was written to an output stream.
To save to a buffer, the user must ensure that the buffer has at least size equal to what the `save_size` member function returns.
- New `save` and `load` methods rely on the `Serialization` class declared in `serialization.h`.
This class unifies the serialization functionality for all serializable Microsoft SEAL classes.

In class `Ciphertext`:

- Added a method `int_array` for read-only access to the underlying `IntArray` object.
- Removed methods `uint64_count_capacity` and `uint64_count` that can now be accessed in a more descriptive manner through the `int_array` return value.

In class `CKKSEncoder`: added support for `gsl::span` type of input.

In class `SEALContext::ContextData`: added method `coeff_mod_plain_modulus` for read-only access to the non-RNS version of `upper_half_increment`.

In class `EncryptionParameters`: an `EncryptionParameters` object can be constructed without `scheme_type` which by default is set to `scheme_type::none`.

In class `Encryptor`:

- An `Encryptor` object can now be constructed with a secret key to enable symmetric key encryption.
- Added methods `encrypt_symmetric` and `encrypt_zero_symmetric` that generate a `Ciphertext` using the secret key.
- Added methods `encrypt_symmetric_save` and `encrypt_zero_symmetric_save` that directly serialize the resulting `Ciphertext` to a C++ stream or a memory buffer.
The resulting `Ciphertext` no long exists after serilization.
In these methods, the second polynomial of a ciphertext is generated by the PRNG and is replaced with the random seed used.

In class `KeyGenerator`:

- Added methods `relin_keys_save` and `galois_keys_save` that generate and directly serialize keys to a C++ stream or a memory buffer.
The resulting keys no long exist after serilization.
In these methods, half of the polynomials in keys are generated by the PRNG and is replaced with the random seed used.
- Methods `galois_keys` and `galois_keys_save` throw an exception if `EncryptionParameters` do not support batching in the BFV scheme.

In class `Plaintext`: added a method `int_array` for read-only access to the underlying `IntArray` object.

In class `UniformRandomGenerator` and `UniformRandomGeneratorFactory`: redesigned for users to implement their own random number generators more easily.

In file `valcheck.h`: validity checks are partitioned into finer methods; the `is_valid_for(...)` functions will validate all aspects fo the Microsoft SEAL ojects.

New classes `BlakePRNG` and `BlakePRNGFactory`: uses Blake2 family of hash functions for PRNG.

New class `Serialization`:

- Gives a uniform serialization in Microsoft SEAL to save objects to a C++ stream or a memory buffer.
- Can be configured to use ZLIB compression.

New files:

- [native/src/seal/util/rlwe.h](native/src/seal/util/rlwe.h)
- [native/src/seal/util/blake2.h](native/src/seal/util/blake2.h)
- [native/src/seal/util/blake2-impl.h](native/src/seal/util/blake2-impl.h)
- [native/src/seal/util/blake2b.c](native/src/seal/util/blake2b.c)
- [native/src/seal/util/blake2xb.c](native/src/seal/util/blake2xb.c)
- [native/src/seal/util/croots.cpp](native/src/seal/util/croots.cpp)
- [native/src/seal/util/croots.h](native/src/seal/util/croots.h)
- [native/src/seal/util/scalingvariant.cpp](native/src/seal/util/scalingvariant.cpp)
- [native/src/seal/util/scalingvariant.h](native/src/seal/util/scalingvariant.h)
- [native/src/seal/util/ztools.cpp](native/src/seal/util/ztools.cpp)
- [native/src/seal/util/ztools.h](native/src/seal/util/ztools.h)
- [native/src/seal/serialization.cpp](native/src/seal/serialization.cpp)
- [native/src/seal/serialization.h](native/src/seal/serialization.h)
- [native/tests/seal/serialization.cpp](native/tests/seal/serialization.cpp)
- [dotnet/native/sealnet/serialization_wrapper.cpp](dotnet/native/sealnet/serialization_wrapper.cpp)
- [dotnet/native/sealnet/serialization_wrapper.h](dotnet/native/sealnet/serialization_wrapper.h)

Removed files:

- [native/src/seal/util/hash.cpp](native/src/seal/util/hash.cpp)

#### .NET

API changes are mostly identical in terms of functionality to those in C++ native, except only the `IsValidFor` variant of the validity check functions is available in .NET, the more granular checks are not exposed.

New files:

- [dotnet/src/Serialization.cs](dotnet/src/Serialization.cs)

### Minor Bug and Typo Fixes

- Function `encrypt_zero_asymmetric` in [native/src/seal/util/rlwe.h](native/src/seal/util/rlwe.h) handles the condition `is_ntt_form == false` correctly.
- Invariant noise calculation in BFV is now correct when the plaintext modulus is large and ciphertexts are fresh (reported in [issue 59](https://github.com/microsoft/SEAL/issues/59)).
- Fixed comments in [native/src/seal/util/smallntt.cpp](native/src/seal/util/smallntt.cpp) as reported in [issue 56](https://github.com/microsoft/SEAL/issues/56).
- Fixed an error in examples as reported in [issue 61](https://github.com/microsoft/SEAL/issues/61).
- `GaloisKeys` can no longer be created with encryption parameters that do not support batching.
- Security issues in deserialization were resolved.

## Version 3.3.2 (patch)

### Minor Bug and Typo Fixes

- Switched to using RNS rounding instead of RNS flooring to fix the CKKS
accuracy issue reported in [issue 52](https://github.com/microsoft/SEAL/issues/52).
- Added support for QUIET option in CMake (`find_package(seal QUIET)`).
- Using `[[nodiscard]]` attribute when compiling as C++17.
- Fixed a bug in `Evaluator::multiply_many` where the input vector was changed.

## Version 3.3.1 (patch)

### Minor Bug and Typo Fixes

- A bug was fixed that introduced significant extra inaccuracy in CKKS when compiled on Linux, at least with some versions of glibc; Windows and macOS were not affected.
- A bug was fixed where, on 32-bit platforms, some versions of GCC resolved the util::reverse_bits function to the incorrect overload.

## Version 3.3.0

### New Features

In this version, we have significantly improved the usability of the CKKS scheme in Microsoft SEAL and many of these improvements apply to the BFV scheme as well.
Homomorphic operations that are based on key switching, i.e., relinearization and rotation, do not consume any noise budget (BFV) or impact accuracy (CKKS).
The implementations of these operations are significantly simplified and unified, and no longer use bit decomposition, so decomposition bit count is gone.
Moreover, fresh ciphertexts now have lower noise.
These changes have an effect on the API and it will be especially worthwhile for users of older versions of the library to study the examples and comments in [native/examples/3_levels.cpp](native/examples/3_levels.cpp) (C++) or [dotnet/examples/3_Levels.cs](dotnet/examples/3_Levels.cs) (C#).

The setup of `EncryptionParameters` has been made both easier and safer (see [API Changes](#api-changes) below).

The examples in [native/examples/](native/examples/) and [dotnet/examples/](dotnet/examples/) have been redesigned to better teach the multiple technical concepts required to use Microsoft SEAL correctly and efficiently, and more compactly demonstrate the API.

### API Changes

Deleted header files:

- `native/defaultparameters.h`

New header files:

- [native/src/seal/kswitchkeys.h](native/src/seal/kswitchkeys.h): new base class for `RelinKeys` and `GaloisKeys`)
- [native/src/seal/modulus.h](native/src/seal/modulus.h): static helper functions for parameter selection
- [native/src/seal/valcheck.h](native/src/seal/valcheck.h): object validity check functionality
- [native/src/seal/util/rlwe.h](native/src/seal/util/rlwe.h)

In class `SEALContext`:

- Replaced `context_data(parms_id_type)` with `get_context_data(parms_id_type)`.
- Removed `context_data()`.
- Added `key_context_data()`, `key_parms_id()`, `first_context_data()`, and `last_context_data()`.
- Added `using_keyswitching()` that indicates whether key switching is supported in this `SEALContext`.
- `Create(...)` in C++, and constructor in C#, now accepts an optional security level based on [HomomorphicEncryption.org](https://HomomorphicEncryption.org) security standard, causing it to enforce the specified security level.
By default a 128-bit security level is used.
- Added `prev_context_data()` method to class `ContextData` (doubly linked modulus switching chain).
- In C# `SEALContext` now has a public constructor.

Parameter selection:

- Removed the `DefaultParams` class.
- Default `coeff_modulus` for the BFV scheme are now accessed through the function `CoeffModulus::BFVDefault(...)`.
These moduli are not recommended for the CKKS scheme.
- Customized `coeff_modulus` for the CKKS scheme can be created using `CoeffModulus::Create(...)` which takes the `poly_modulus_degree` and a vector of bit-lengths of the prime factors as arguments.
It samples suitable primes close to 2^bit_length and returns a vector of `SmallModulus` elements.
- `PlainModulus::Batching(...)` can be used to sample a prime for `plain_modulus` that supports `BatchEncoder` for the BFV scheme.

Other important changes:

- Removed `size_capacity` function and data members from `Ciphertext` class.
- Moved all validation methods such as `is_valid_for` and `is_metadata_valid_for` to `valcheck.h`.
- Removed argument `decomposition_bit_count` from methods `relin_keys(...)` and `galois_keys(...)` in class `KeyGenerator`.
- It is no longer possible to create more than one relinearization key.
This is to simplify the API and reduce confusion. We have never seen a real use-case where more relinearization keys would be a good idea.
- Added methods to generate an encryption of zero to `Encryptor`.
- Added comparison methods and primality check for `SmallModulus`.
- Classes `RelinKeys` and `GaloisKeys` are now derived from a common base class `KSwitchKeys`.
- GoogleTest framework is now included as a Git submodule.
- Numerous bugs have been fixed, particularly in the .NET wrappers.

## Version 3.2<|MERGE_RESOLUTION|>--- conflicted
+++ resolved
@@ -1,6 +1,5 @@
 # List of Changes
 
-<<<<<<< HEAD
 ## Version 3.6.0
 
 ### New features
@@ -23,7 +22,7 @@
 
 - Moved all files related to pkg-config to `pkgconfig/` subdirectory.
 - Added a new typedef `seal::seal_byte` for the unnecessarily capitalized `seal::SEAL_BYTE`.
-=======
+
 ## Version 3.5.8
 
 ### Other
@@ -45,7 +44,6 @@
 - In Windows switch to using `RtlGenRandom` if the BCrypt API fails.
 - Improved performance in serialization: data clearing memory pools were always used before, but now are only used for the secret key.
 - Use native APIs for memory clearing, when available, instead of for-loop.
->>>>>>> e8a4c2df
 
 ## Version 3.5.6
 

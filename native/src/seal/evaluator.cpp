--- conflicted
+++ resolved
@@ -617,7 +617,6 @@
         encrypted1.scale() = new_scale;
     }
 
-<<<<<<< HEAD
     void Evaluator::bgv_multiply(Ciphertext &encrypted1, Ciphertext &encrypted2, MemoryPoolHandle pool)
     {
         if (encrypted1.is_ntt_form() || encrypted2.is_ntt_form())
@@ -698,10 +697,7 @@
         }
     }
 
-    void Evaluator::square_inplace(Ciphertext &encrypted, MemoryPoolHandle pool)
-=======
     void Evaluator::square_inplace(Ciphertext &encrypted, MemoryPoolHandle pool) const
->>>>>>> d045f1be
     {
         // Verify parameters.
         if (!is_metadata_valid_for(encrypted, context_) || !is_buffer_valid(encrypted))
@@ -950,7 +946,7 @@
         encrypted.scale() = new_scale;
     }
 
-    void Evaluator::bgv_square(Ciphertext &encrypted, MemoryPoolHandle pool)
+    void Evaluator::bgv_square(Ciphertext &encrypted, MemoryPoolHandle pool) const
     {
         if (encrypted.is_ntt_form())
         {

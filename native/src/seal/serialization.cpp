// Copyright (c) Microsoft Corporation. All rights reserved.
// Licensed under the MIT license.

#include <stdexcept>
#include <cstdint>
#include <sstream>
#include <streambuf>
#include <type_traits>
#include <utility>
#include <algorithm>
#include "seal/context.h"
#include "seal/intarray.h"
#include "seal/serialization.h"
#include "seal/memorymanager.h"
#include "seal/util/common.h"
#include "seal/util/ztools.h"

using namespace std;
using namespace seal::util;

namespace seal
{
    namespace
    {
<<<<<<< HEAD
        class SafeByteBuffer final : public std::streambuf
=======
        class SafeByteBuffer final : public streambuf
>>>>>>> 3e9e99c0
        {
        public:
            SafeByteBuffer(streamsize size = 1) :
                size_(size)
            {
                if (!fits_in<int>(add_safe(size_, streamsize(1))))
                {
                    throw invalid_argument("size is too large");
                }
                buf_.resize(static_cast<size_t>(size_ + 1));
                setp(buf_.begin(), buf_.begin() + size_);
                setg(buf_.begin(), buf_.begin(), buf_.begin() + size_);
            }

            ~SafeByteBuffer() override = default;

            SafeByteBuffer(const SafeByteBuffer &copy) = delete;

            SafeByteBuffer &operator =(const SafeByteBuffer &assign) = delete;

        private:
            int_type underflow() override
            {
                if (gptr() == egptr())
                {
                    return eof_;
                }
                return traits_type::to_int_type(*gptr());
            }

            int_type pbackfail(int_type ch) override
            {
                if (gptr() == eback() ||
                    (traits_type::not_eof(ch) && ch != gptr()[-1]))
                {
                    return traits_type::eof();
                }
                gbump(-1);
                return traits_type::to_int_type(*gptr());
            }

            streamsize showmanyc() override
            {
                if (gptr() >= egptr())
                {
                    return -1;
                }
                return distance(gptr(), egptr());
            }

            streamsize xsgetn(char_type *s, streamsize count) override
            {
                streamsize avail = 
                    max(streamsize(0), min(count, distance(gptr(), egptr())));
                copy_n(gptr(), avail, s);
                gbump(safe_cast<int>(avail));
                return avail;
            }

            pos_type seekpos(
                pos_type pos,
                ios_base::openmode which = ios_base::in | ios_base::out) override
            {
                if (pos < 0 || pos > size_)
                {
                    return pos_type(off_type(-1));
                }
                if (which & ios_base::in)
                {
                    setg(eback(), eback() + pos, egptr());
                }
                if (which & ios_base::out)
                {
                    setp(pbase(), epptr());
                    pbump(static_cast<int>(pos));
                }
                return pos;
            }

            pos_type seekoff(
                off_type off,
                ios_base::seekdir dir,
                ios_base::openmode which = ios_base::in | ios_base::out) override
            {
                // Cannot seek relative to current position for both input and
                // output heads if they are in different positions.
                if (which == (ios_base::in | ios_base::out) &&
                    dir == ios_base::cur && gptr() != pptr())
                {
                    return pos_type(off_type(-1));
                }

                // We are guaranteed to have only a single absolute offset
                off_type newoff = off;
                switch (dir)
                {
<<<<<<< HEAD
                    case ios_base::beg:
                        break;

                    case ios_base::cur:
                        if (which == ios_base::in)
                        {
                            newoff = add_safe(newoff, distance(eback(), gptr()));
                        }
                        else
                        {
                            newoff = add_safe(newoff, distance(pbase(), pptr()));
                        }
                        break;

                    case ios_base::end:
                        newoff = add_safe(newoff, size_);
                        break;

                    default:
                        return pos_type(off_type(-1));
=======
                case ios_base::beg:
                    break;

                case ios_base::cur:
                    if (which == ios_base::in)
                    {
                        newoff = add_safe(newoff, distance(eback(), gptr()));
                    }
                    else
                    {
                        newoff = add_safe(newoff, distance(pbase(), pptr()));
                    }
                    break;

                case ios_base::end:
                    newoff = add_safe(newoff, size_);
                    break;

                default:
                    return pos_type(off_type(-1));
>>>>>>> 3e9e99c0
                }
                return seekpos(pos_type(newoff), which);
            }

            void expand_size()
            {
                // Compute expanded size
                size_ = safe_cast<streamsize>(
                    ceil(safe_cast<double>(buf_.size()) * expansion_factor_));

                // Store the old offsets for both put and get heads
                streamsize old_poff = distance(pbase(), pptr());
                streamsize old_goff = distance(eback(), gptr());

                // Copy entire buffer to new location and reserve extra byte
                buf_.resize(safe_cast<size_t>(
                    add_safe<streamsize>(size_, streamsize(1))));

                // Set the get and put pointers appropriately
                setp(buf_.begin(), buf_.begin() + size_);
                pbump(safe_cast<int>(old_poff));
                setg(buf_.begin(), buf_.begin() + old_goff, buf_.begin() + size_);
            }

            int_type overflow(int_type ch = traits_type::eof()) override
            {
                if (traits_type::eq_int_type(eof_, ch) || !fits_in<int>(
                    ceil(static_cast<double>(buf_.size()) * expansion_factor_) + 1))
                {
                    return eof_;
                }

                // Output ch to the buffer (there is one byte left of space) and overflow
                *pptr() = traits_type::to_char_type(ch);
                pbump(1);

                // Expand the size of the buffer
                expand_size();

                return ch;
            }

            streamsize xsputn(const char_type *s, streamsize count) override
            {
                streamsize remaining = count;
                while (remaining)
                {
                    if (pptr() == epptr())
                    {
                        expand_size();
                    }
                    streamsize avail = max(
                        streamsize(0), min(remaining, distance(pptr(), epptr())));
                    copy_n(s, avail, pptr());
                    pbump(safe_cast<int>(avail));
                    remaining -= avail;
                    s += avail;
                }
                return count;
            }

            IntArray<char> buf_{ MemoryManager::GetPool(mm_prof_opt::FORCE_NEW, true) };

            streamsize size_;

            static constexpr double expansion_factor_ = 1.3;

            int_type eof_ = traits_type::eof();
        };

<<<<<<< HEAD
        class ArrayGetBuffer final : public std::streambuf
        {
        public:
            ArrayGetBuffer(const char_type *buf, streamsize size) :
                buf_(buf),
                size_(size)
            {
                if (!buf)
                {
                    throw invalid_argument("buf cannot be null");
                }
                if (size <= 0)
                {
                    throw invalid_argument("size must be positive");
                }
                begin_ = buf_;
                end_ = buf_ + size_;
                head_ = begin_;
            }

            ~ArrayGetBuffer() override = default;

            ArrayGetBuffer(const ArrayGetBuffer &copy) = delete;

            ArrayGetBuffer &operator =(const ArrayGetBuffer &assign) = delete;

        private:
            int_type underflow() override
            {
                if (head_ == end_)
                {
                    return eof_;
                }
                return traits_type::to_int_type(*head_);
            }

            int_type uflow() override
            {
                if (head_ == end_)
                {
                    return eof_;
                }
                return traits_type::to_int_type(*head_++);
            }

            int_type pbackfail(int_type ch) override
            {
                if (head_ == begin_ ||
                    (traits_type::not_eof(ch) && ch != head_[-1]))
                {
                    return traits_type::eof();
                }
                return traits_type::to_int_type(*--head_);
            }

            streamsize showmanyc() override
            {
                if (head_ >= end_)
                {
                    return -1;
                }
                return distance(head_, end_);
            }

            streamsize xsgetn(char_type *s, streamsize count) override
            {
                streamsize avail =
                    max(streamsize(0), min(count, distance(head_, end_)));
                copy_n(head_, avail, s);
                advance(head_, avail);
                return avail;
            }

            pos_type seekpos(
                pos_type pos,
                ios_base::openmode which = ios_base::in) override
            {
                if (which != ios_base::in)
                {
                    return pos_type(off_type(-1));
                }
                if (pos < 0 || pos > pos_type(size_))
                {
                    return pos_type(off_type(-1));
                }

                head_ = begin_ + pos;
                return pos;
            }

            pos_type seekoff(
                off_type off,
                ios_base::seekdir dir,
                ios_base::openmode which = ios_base::in) override
            {
                off_type newoff = off;
                switch (dir)
                {
                    case ios_base::beg:
                        break;

                    case ios_base::cur:
                        newoff = add_safe(newoff, distance(begin_, head_));
                        break;

                    case ios_base::end:
                        newoff = add_safe(newoff, off_type(size_));
                        break;

                    default:
                        return pos_type(off_type(-1));
                }
                return seekpos(pos_type(newoff), which);
            }

            const char_type *buf_;

            streamsize size_;

            using iterator_type = const char_type*;

            int_type eof_ = traits_type::eof();

            iterator_type begin_;

            iterator_type end_;

            iterator_type head_;
        };

        class ArrayPutBuffer final : public std::streambuf
        {
        public:
            ArrayPutBuffer(char_type *buf, streamsize size) :
=======
        class ArrayGetBuffer final : public streambuf
        {
        public:
            ArrayGetBuffer(const char_type *buf, streamsize size) :
>>>>>>> 3e9e99c0
                buf_(buf),
                size_(size)
            {
                if (!buf)
                {
                    throw invalid_argument("buf cannot be null");
                }
                if (size <= 0)
                {
                    throw invalid_argument("size must be positive");
                }
                begin_ = buf_;
<<<<<<< HEAD
                end_ = buf_+ size_;
                head_ = begin_;
            }

            ~ArrayPutBuffer() override = default;

            ArrayPutBuffer(const ArrayPutBuffer &copy) = delete;

            ArrayPutBuffer &operator =(const ArrayPutBuffer &assign) = delete;

        private:
            int_type overflow(int_type ch = traits_type::eof()) override
            {
                if (head_ == end_ || traits_type::eq_int_type(eof_, ch))
                {
                    return eof_;
                }
                *head_++ = traits_type::to_char_type(ch);
                return ch;
            }

            streamsize xsputn(const char_type *s, streamsize count) override
            {
                streamsize avail =
                    max(streamsize(0), min(count, distance(head_, end_)));
                copy_n(s, avail, head_);
=======
                end_ = buf_ + size_;
                head_ = begin_;
            }

            ~ArrayGetBuffer() override = default;

            ArrayGetBuffer(const ArrayGetBuffer &copy) = delete;

            ArrayGetBuffer &operator =(const ArrayGetBuffer &assign) = delete;

        private:
            int_type underflow() override
            {
                if (head_ == end_)
                {
                    return eof_;
                }
                return traits_type::to_int_type(*head_);
            }

            int_type uflow() override
            {
                if (head_ == end_)
                {
                    return eof_;
                }
                return traits_type::to_int_type(*head_++);
            }

            int_type pbackfail(int_type ch) override
            {
                if (head_ == begin_ ||
                    (traits_type::not_eof(ch) && ch != head_[-1]))
                {
                    return traits_type::eof();
                }
                return traits_type::to_int_type(*--head_);
            }

            streamsize showmanyc() override
            {
                if (head_ >= end_)
                {
                    return -1;
                }
                return distance(head_, end_);
            }

            streamsize xsgetn(char_type *s, streamsize count) override
            {
                streamsize avail =
                    max(streamsize(0), min(count, distance(head_, end_)));
                copy_n(head_, avail, s);
>>>>>>> 3e9e99c0
                advance(head_, avail);
                return avail;
            }

            pos_type seekpos(
                pos_type pos,
<<<<<<< HEAD
                ios_base::openmode which = ios_base::out) override
            {
                if (which != ios_base::out)
=======
                ios_base::openmode which = ios_base::in) override
            {
                if (which != ios_base::in)
>>>>>>> 3e9e99c0
                {
                    return pos_type(off_type(-1));
                }
                if (pos < 0 || pos > pos_type(size_))
                {
                    return pos_type(off_type(-1));
                }

                head_ = begin_ + pos;
                return pos;
            }

            pos_type seekoff(
                off_type off,
                ios_base::seekdir dir,
<<<<<<< HEAD
                ios_base::openmode which = ios_base::out) override
=======
                ios_base::openmode which = ios_base::in) override
>>>>>>> 3e9e99c0
            {
                off_type newoff = off;
                switch (dir)
                {
<<<<<<< HEAD
                    case ios_base::beg:
                        break;

                    case ios_base::cur:
                        newoff = add_safe(newoff, distance(begin_, head_));
                        break;

                    case ios_base::end:
                        newoff = add_safe(newoff, off_type(size_));
                        break;

                    default:
                        return pos_type(off_type(-1));
=======
                case ios_base::beg:
                    break;

                case ios_base::cur:
                    newoff = add_safe(newoff, distance(begin_, head_));
                    break;

                case ios_base::end:
                    newoff = add_safe(newoff, off_type(size_));
                    break;

                default:
                    return pos_type(off_type(-1));
>>>>>>> 3e9e99c0
                }
                return seekpos(pos_type(newoff), which);
            }

<<<<<<< HEAD
            char_type *buf_;

            streamsize size_;

            using iterator_type = char_type*;
=======
            const char_type *buf_;

            streamsize size_;

            using iterator_type = const char_type*;
>>>>>>> 3e9e99c0

            int_type eof_ = traits_type::eof();

            iterator_type begin_;

            iterator_type end_;

            iterator_type head_;
        };
<<<<<<< HEAD
=======

        class ArrayPutBuffer final : public streambuf
        {
        public:
            ArrayPutBuffer(char_type *buf, streamsize size) :
                buf_(buf),
                size_(size)
            {
                if (!buf)
                {
                    throw invalid_argument("buf cannot be null");
                }
                if (size <= 0)
                {
                    throw invalid_argument("size must be positive");
                }
                begin_ = buf_;
                end_ = buf_+ size_;
                head_ = begin_;
            }

            ~ArrayPutBuffer() override = default;

            ArrayPutBuffer(const ArrayPutBuffer &copy) = delete;

            ArrayPutBuffer &operator =(const ArrayPutBuffer &assign) = delete;

        private:
            int_type overflow(int_type ch = traits_type::eof()) override
            {
                if (head_ == end_ || traits_type::eq_int_type(eof_, ch))
                {
                    return eof_;
                }
                *head_++ = traits_type::to_char_type(ch);
                return ch;
            }

            streamsize xsputn(const char_type *s, streamsize count) override
            {
                streamsize avail =
                    max(streamsize(0), min(count, distance(head_, end_)));
                copy_n(s, avail, head_);
                advance(head_, avail);
                return avail;
            }

            pos_type seekpos(
                pos_type pos,
                ios_base::openmode which = ios_base::out) override
            {
                if (which != ios_base::out)
                {
                    return pos_type(off_type(-1));
                }
                if (pos < 0 || pos > pos_type(size_))
                {
                    return pos_type(off_type(-1));
                }

                head_ = begin_ + pos;
                return pos;
            }

            pos_type seekoff(
                off_type off,
                ios_base::seekdir dir,
                ios_base::openmode which = ios_base::out) override
            {
                off_type newoff = off;
                switch (dir)
                {
                case ios_base::beg:
                    break;

                case ios_base::cur:
                    newoff = add_safe(newoff, distance(begin_, head_));
                    break;

                case ios_base::end:
                    newoff = add_safe(newoff, off_type(size_));
                    break;

                default:
                    return pos_type(off_type(-1));
                }
                return seekpos(pos_type(newoff), which);
            }

            char_type *buf_;

            streamsize size_;

            using iterator_type = char_type*;

            int_type eof_ = traits_type::eof();

            iterator_type begin_;

            iterator_type end_;

            iterator_type head_;
        };

        bool is_valid_compr_mode(uint8_t compr_mode)
        {
            switch (compr_mode)
            {
            case static_cast<uint8_t>(compr_mode_type::none):
                /* fall through */
#ifdef SEAL_USE_ZLIB
            case static_cast<uint8_t>(compr_mode_type::zlib):
#endif
                return true;
            }
            return false;
        }
    }

    void Serialization::SaveHeader(const SEALHeader &header, ostream &stream)
    {
        auto old_except_mask = stream.exceptions();
        try
        {
            // Throw exceptions on ios_base::badbit and ios_base::failbit
            stream.exceptions(ios_base::badbit | ios_base::failbit);

            stream.write(reinterpret_cast<const char*>(&header), sizeof(SEALHeader));
        }
        catch (const exception &)
        {
            stream.exceptions(old_except_mask);
            throw;
        }
        stream.exceptions(old_except_mask);
    }

    void Serialization::LoadHeader(istream &stream, SEALHeader &header)
    {
        SEALHeader new_header;

        auto old_except_mask = stream.exceptions();
        try
        {
            // Throw exceptions on ios_base::badbit and ios_base::failbit
            stream.exceptions(ios_base::badbit | ios_base::failbit);

            stream.read(reinterpret_cast<char*>(&new_header), sizeof(SEALHeader));

            // Check the validity of the loaded data
            if (new_header.magic != seal_magic)
            {
                throw logic_error("loaded header is invalid");
            }
            if (new_header.version != 0x0000)
            {
                throw logic_error("loaded header is invalid");
            }
            if (!is_valid_compr_mode(static_cast<uint8_t>(new_header.compr_mode)))
            {
                throw logic_error("unsupported compression mode");
            }

            header = new_header;
        }
        catch (const exception &)
        {
            stream.exceptions(old_except_mask);
            throw;
        }
        stream.exceptions(old_except_mask);
>>>>>>> 3e9e99c0
    }

    streamoff Serialization::Save(
        function<void(ostream &stream)> save_members,
        ostream &stream,
        compr_mode_type compr_mode)
    {
        streamoff out_size = 0;

        auto old_except_mask = stream.exceptions();
        try
        {
            // Throw exceptions on ios_base::badbit and ios_base::failbit
            stream.exceptions(ios_base::badbit | ios_base::failbit);

            // Save the starting (header) position
            auto stream_start_pos = stream.tellp();

            // Create the header
            SEALHeader header;
            header.compr_mode = compr_mode;

            // Write zeros for header for now
            char zero_header[sizeof(SEALHeader)] = { 0 };
            stream.write(zero_header, sizeof(SEALHeader));

            switch (compr_mode)
            {
            case compr_mode_type::none:
                // Write rest of the data
                save_members(stream);
                break;
#ifdef SEAL_USE_ZLIB
            case compr_mode_type::zlib:
                {
                    constexpr int Z_OK = 0;
                    SafeByteBuffer safe_buffer(256);
                    iostream temp_stream(&safe_buffer);
                    temp_stream.exceptions(ios_base::badbit | ios_base::failbit);
                    save_members(temp_stream);
                    if (ztools::deflate_stream(
                        temp_stream, temp_stream.tellp(), stream,
                        MemoryManager::GetPool(mm_prof_opt::FORCE_NEW, true)) != Z_OK)
                    {
                        throw runtime_error("stream deflate failed");
                    }
                    break;
                }
#endif
            default:
                throw invalid_argument("unsupported compression mode");
            }

            // Compute how many bytes were written
            auto stream_end_pos = stream.tellp();
            out_size = stream_end_pos - stream_start_pos;
            header.size = safe_cast<uint32_t>(out_size);

            // Go back to write the header
            stream.seekp(stream_start_pos);
            SaveHeader(header, stream);

            // Go back to end
            stream.seekp(stream_end_pos);
        }
        catch (const exception &)
        {
            stream.exceptions(old_except_mask);
            throw;
        }
        stream.exceptions(old_except_mask);

        return out_size;
    }

    streamoff Serialization::Load(
        function<void(istream &stream)> load_members,
        istream &stream)
    {
        streamoff in_size = 0;
        SEALHeader header;

        auto old_except_mask = stream.exceptions();
        try
        {
            // Throw exceptions on ios_base::badbit and ios_base::failbit
            stream.exceptions(ios_base::badbit | ios_base::failbit);

            // Save the starting position
            auto stream_start_pos = stream.tellg();

            // First read the header
            LoadHeader(stream, header);

            switch (header.compr_mode)
            {
            case compr_mode_type::none:
                // Read rest of the data
                load_members(stream);
                if (header.size != stream.tellg() - stream_start_pos)
                {
                    throw logic_error("invalid data size");
                }
                break;
#ifdef SEAL_USE_ZLIB
            case compr_mode_type::zlib:
                {
                    constexpr int Z_OK = 0;
<<<<<<< HEAD
                    auto compr_size = stream_size - (stream.tellg() - stream_start_pos);
=======
                    auto compr_size = header.size - (stream.tellg() - stream_start_pos);
>>>>>>> 3e9e99c0
                    SafeByteBuffer safe_buffer(256);
                    iostream temp_stream(&safe_buffer);
                    temp_stream.exceptions(ios_base::badbit | ios_base::failbit);
                    if (ztools::inflate_stream(
                        stream, compr_size, temp_stream,
                        MemoryManager::GetPool(mm_prof_opt::FORCE_NEW, true)) != Z_OK)
                    {
                        throw runtime_error("stream deflate failed");
                    }
                    load_members(temp_stream);
                    break;
                }
#endif
            default:
                throw invalid_argument("unsupported compression mode");
            }

            in_size = safe_cast<streamoff>(header.size);
        }
        catch (const exception &)
        {
            stream.exceptions(old_except_mask);
            throw;
        }
        stream.exceptions(old_except_mask);

        return in_size;
    }

    streamoff Serialization::Save(
        function<void(ostream &stream)> save_members,
        SEAL_BYTE *out,
        size_t size,
        compr_mode_type compr_mode)
    {
        ArrayPutBuffer apbuf(
            reinterpret_cast<char*>(out),
            safe_cast<streamsize>(size));
        ostream stream(&apbuf);
        return Save(save_members, stream, compr_mode);
    }

    streamoff Serialization::Load(
        function<void(istream &stream)> load_members,
        const SEAL_BYTE *in,
        size_t size)
    {
        ArrayGetBuffer agbuf(
            reinterpret_cast<const char*>(in),
            safe_cast<streamsize>(size));
        istream stream(&agbuf);
        return Load(load_members, stream);
    }
}<|MERGE_RESOLUTION|>--- conflicted
+++ resolved
@@ -22,11 +22,7 @@
 {
     namespace
     {
-<<<<<<< HEAD
-        class SafeByteBuffer final : public std::streambuf
-=======
         class SafeByteBuffer final : public streambuf
->>>>>>> 3e9e99c0
         {
         public:
             SafeByteBuffer(streamsize size = 1) :
@@ -123,28 +119,6 @@
                 off_type newoff = off;
                 switch (dir)
                 {
-<<<<<<< HEAD
-                    case ios_base::beg:
-                        break;
-
-                    case ios_base::cur:
-                        if (which == ios_base::in)
-                        {
-                            newoff = add_safe(newoff, distance(eback(), gptr()));
-                        }
-                        else
-                        {
-                            newoff = add_safe(newoff, distance(pbase(), pptr()));
-                        }
-                        break;
-
-                    case ios_base::end:
-                        newoff = add_safe(newoff, size_);
-                        break;
-
-                    default:
-                        return pos_type(off_type(-1));
-=======
                 case ios_base::beg:
                     break;
 
@@ -165,7 +139,6 @@
 
                 default:
                     return pos_type(off_type(-1));
->>>>>>> 3e9e99c0
                 }
                 return seekpos(pos_type(newoff), which);
             }
@@ -236,8 +209,7 @@
             int_type eof_ = traits_type::eof();
         };
 
-<<<<<<< HEAD
-        class ArrayGetBuffer final : public std::streambuf
+        class ArrayGetBuffer final : public streambuf
         {
         public:
             ArrayGetBuffer(const char_type *buf, streamsize size) :
@@ -335,19 +307,19 @@
                 off_type newoff = off;
                 switch (dir)
                 {
-                    case ios_base::beg:
-                        break;
-
-                    case ios_base::cur:
-                        newoff = add_safe(newoff, distance(begin_, head_));
-                        break;
-
-                    case ios_base::end:
-                        newoff = add_safe(newoff, off_type(size_));
-                        break;
-
-                    default:
-                        return pos_type(off_type(-1));
+                case ios_base::beg:
+                    break;
+
+                case ios_base::cur:
+                    newoff = add_safe(newoff, distance(begin_, head_));
+                    break;
+
+                case ios_base::end:
+                    newoff = add_safe(newoff, off_type(size_));
+                    break;
+
+                default:
+                    return pos_type(off_type(-1));
                 }
                 return seekpos(pos_type(newoff), which);
             }
@@ -366,207 +338,6 @@
 
             iterator_type head_;
         };
-
-        class ArrayPutBuffer final : public std::streambuf
-        {
-        public:
-            ArrayPutBuffer(char_type *buf, streamsize size) :
-=======
-        class ArrayGetBuffer final : public streambuf
-        {
-        public:
-            ArrayGetBuffer(const char_type *buf, streamsize size) :
->>>>>>> 3e9e99c0
-                buf_(buf),
-                size_(size)
-            {
-                if (!buf)
-                {
-                    throw invalid_argument("buf cannot be null");
-                }
-                if (size <= 0)
-                {
-                    throw invalid_argument("size must be positive");
-                }
-                begin_ = buf_;
-<<<<<<< HEAD
-                end_ = buf_+ size_;
-                head_ = begin_;
-            }
-
-            ~ArrayPutBuffer() override = default;
-
-            ArrayPutBuffer(const ArrayPutBuffer &copy) = delete;
-
-            ArrayPutBuffer &operator =(const ArrayPutBuffer &assign) = delete;
-
-        private:
-            int_type overflow(int_type ch = traits_type::eof()) override
-            {
-                if (head_ == end_ || traits_type::eq_int_type(eof_, ch))
-                {
-                    return eof_;
-                }
-                *head_++ = traits_type::to_char_type(ch);
-                return ch;
-            }
-
-            streamsize xsputn(const char_type *s, streamsize count) override
-            {
-                streamsize avail =
-                    max(streamsize(0), min(count, distance(head_, end_)));
-                copy_n(s, avail, head_);
-=======
-                end_ = buf_ + size_;
-                head_ = begin_;
-            }
-
-            ~ArrayGetBuffer() override = default;
-
-            ArrayGetBuffer(const ArrayGetBuffer &copy) = delete;
-
-            ArrayGetBuffer &operator =(const ArrayGetBuffer &assign) = delete;
-
-        private:
-            int_type underflow() override
-            {
-                if (head_ == end_)
-                {
-                    return eof_;
-                }
-                return traits_type::to_int_type(*head_);
-            }
-
-            int_type uflow() override
-            {
-                if (head_ == end_)
-                {
-                    return eof_;
-                }
-                return traits_type::to_int_type(*head_++);
-            }
-
-            int_type pbackfail(int_type ch) override
-            {
-                if (head_ == begin_ ||
-                    (traits_type::not_eof(ch) && ch != head_[-1]))
-                {
-                    return traits_type::eof();
-                }
-                return traits_type::to_int_type(*--head_);
-            }
-
-            streamsize showmanyc() override
-            {
-                if (head_ >= end_)
-                {
-                    return -1;
-                }
-                return distance(head_, end_);
-            }
-
-            streamsize xsgetn(char_type *s, streamsize count) override
-            {
-                streamsize avail =
-                    max(streamsize(0), min(count, distance(head_, end_)));
-                copy_n(head_, avail, s);
->>>>>>> 3e9e99c0
-                advance(head_, avail);
-                return avail;
-            }
-
-            pos_type seekpos(
-                pos_type pos,
-<<<<<<< HEAD
-                ios_base::openmode which = ios_base::out) override
-            {
-                if (which != ios_base::out)
-=======
-                ios_base::openmode which = ios_base::in) override
-            {
-                if (which != ios_base::in)
->>>>>>> 3e9e99c0
-                {
-                    return pos_type(off_type(-1));
-                }
-                if (pos < 0 || pos > pos_type(size_))
-                {
-                    return pos_type(off_type(-1));
-                }
-
-                head_ = begin_ + pos;
-                return pos;
-            }
-
-            pos_type seekoff(
-                off_type off,
-                ios_base::seekdir dir,
-<<<<<<< HEAD
-                ios_base::openmode which = ios_base::out) override
-=======
-                ios_base::openmode which = ios_base::in) override
->>>>>>> 3e9e99c0
-            {
-                off_type newoff = off;
-                switch (dir)
-                {
-<<<<<<< HEAD
-                    case ios_base::beg:
-                        break;
-
-                    case ios_base::cur:
-                        newoff = add_safe(newoff, distance(begin_, head_));
-                        break;
-
-                    case ios_base::end:
-                        newoff = add_safe(newoff, off_type(size_));
-                        break;
-
-                    default:
-                        return pos_type(off_type(-1));
-=======
-                case ios_base::beg:
-                    break;
-
-                case ios_base::cur:
-                    newoff = add_safe(newoff, distance(begin_, head_));
-                    break;
-
-                case ios_base::end:
-                    newoff = add_safe(newoff, off_type(size_));
-                    break;
-
-                default:
-                    return pos_type(off_type(-1));
->>>>>>> 3e9e99c0
-                }
-                return seekpos(pos_type(newoff), which);
-            }
-
-<<<<<<< HEAD
-            char_type *buf_;
-
-            streamsize size_;
-
-            using iterator_type = char_type*;
-=======
-            const char_type *buf_;
-
-            streamsize size_;
-
-            using iterator_type = const char_type*;
->>>>>>> 3e9e99c0
-
-            int_type eof_ = traits_type::eof();
-
-            iterator_type begin_;
-
-            iterator_type end_;
-
-            iterator_type head_;
-        };
-<<<<<<< HEAD
-=======
 
         class ArrayPutBuffer final : public streambuf
         {
@@ -738,7 +509,6 @@
             throw;
         }
         stream.exceptions(old_except_mask);
->>>>>>> 3e9e99c0
     }
 
     streamoff Serialization::Save(
@@ -847,11 +617,7 @@
             case compr_mode_type::zlib:
                 {
                     constexpr int Z_OK = 0;
-<<<<<<< HEAD
-                    auto compr_size = stream_size - (stream.tellg() - stream_start_pos);
-=======
                     auto compr_size = header.size - (stream.tellg() - stream_start_pos);
->>>>>>> 3e9e99c0
                     SafeByteBuffer safe_buffer(256);
                     iostream temp_stream(&safe_buffer);
                     temp_stream.exceptions(ios_base::badbit | ios_base::failbit);
